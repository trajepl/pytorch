# See README.md in this directory for more guidance

# *********NB: _cast_* operators are DEPRECATED and will be removed
# eventually. These were previously used before TorchScript IR supported
# representing ScalarType's. They are now superseded by usage of
# `aten::to()`. The ops remain here for backward compatibility purposes.

# DEPRECATED. DO NOT USE
- func: _cast_Byte(Tensor self, bool non_blocking=False) -> Tensor
  use_c10_dispatcher: full
  variants: function

# DEPRECATED. DO NOT USE
- func: _cast_Char(Tensor self, bool non_blocking=False) -> Tensor
  use_c10_dispatcher: full
  variants: function

# DEPRECATED. DO NOT USE
- func: _cast_Double(Tensor self, bool non_blocking=False) -> Tensor
  use_c10_dispatcher: full
  variants: function

# DEPRECATED. DO NOT USE
- func: _cast_Float(Tensor self, bool non_blocking=False) -> Tensor
  use_c10_dispatcher: full
  variants: function

# DEPRECATED. DO NOT USE
- func: _cast_Int(Tensor self, bool non_blocking=False) -> Tensor
  use_c10_dispatcher: full
  variants: function

# DEPRECATED. DO NOT USE
- func: _cast_Long(Tensor self, bool non_blocking=False) -> Tensor
  use_c10_dispatcher: full
  variants: function

# DEPRECATED. DO NOT USE
- func: _cast_Short(Tensor self, bool non_blocking=False) -> Tensor
  use_c10_dispatcher: full
  variants: function

# DEPRECATED. DO NOT USE
- func: _cast_Half(Tensor self, bool non_blocking=False) -> Tensor
  use_c10_dispatcher: full
  variants: function

# Computes the gradient of current tensor w.r.t. graph leaves.
- func: backward(Tensor self, Tensor? gradient=None, bool? retain_graph=None, bool create_graph=False) -> ()
  manual_kernel_registration: True
  variants: method

# DEPRECATED. Sets the tensor data held by this `Variable` to be the same as
# `new_data`.  It requires that `new_data` and `Variable` have compatible tensor
# type, by checking `_has_compatible_shallow_copy_type(this, new_data)`.
#
# This function is deprecated because it doesn't really make sense in a world
# where Variables *are* Tensors (as opposed to them containing tensors, which
# is what the previous interpretation was.)
- func: set_data(Tensor(a!) self, Tensor new_data) -> ()
  use_c10_dispatcher: full
  manual_kernel_registration: True
  variants: method

- func: data(Tensor self) -> Tensor
  use_c10_dispatcher: full
  manual_kernel_registration: True
  variants: method

# True if this `Variable` is a leaf and thus does not have a `grad_fn`.
- func: is_leaf(Tensor self) -> bool
  use_c10_dispatcher: full
  manual_kernel_registration: True
  variants: method

# Returns the output index of this variable from the forward operation that
# produced it.  Conversely, it returns the input index of the gradient `Node` to
# which this `Variable` is connected (because in the gradient computation,
# inputs and outputs switch meaning).  For example:
#
#   y0, y1, y2 = f(x)
#   assert y0.output_nr == 0
#   assert y1.output_nr == 1
#   assert y2.output_nr == 2
#
- func: output_nr(Tensor self) -> int
  use_c10_dispatcher: full
  manual_kernel_registration: True
  variants: method

- func: _version(Tensor self) -> int
  use_c10_dispatcher: full
  manual_kernel_registration: True
  variants: method

- func: requires_grad_(Tensor(a!) self, bool requires_grad=True) -> Tensor(a!)
  manual_kernel_registration: True
  variants: method

# Enables .grad attribute for non-leaf Tensors.
- func: retain_grad(Tensor(a!) self) -> ()
  use_c10_dispatcher: full
  manual_kernel_registration: True
  variants: method

- func: rename_(Tensor(a!) self, Dimname[]? names) -> Tensor(a!)
  variants: method

- func: rename(Tensor(a) self, Dimname[]? names) -> Tensor(a)
  variants: method

- func: align_to(Tensor(a) self, Dimname[] names) -> Tensor(a)
  variants: method

- func: align_to.ellipsis_idx(Tensor(a) self, Dimname[] order, int ellipsis_idx) -> Tensor(a)
  variants: method

- func: align_as(Tensor self, Tensor other) -> Tensor
  use_c10_dispatcher: full
  variants: method

- func: align_tensors(Tensor[] tensors) -> Tensor[]
  use_c10_dispatcher: full

- func: refine_names(Tensor(a) self, Dimname[] names) -> Tensor(a)
  variants: method

- func: unflatten.Dimname(Tensor self, Dimname dim, int[] sizes, Dimname[] names) -> Tensor
  variants: method

- func: unflatten.int(Tensor self, int dim, int[] sizes, Dimname[] names) -> Tensor
  variants: method

- func: _use_cudnn_ctc_loss(Tensor log_probs, Tensor targets, int[] input_lengths, int[] target_lengths, int blank) -> bool
  use_c10_dispatcher: full
  dispatch:
    CUDA: _use_cudnn_ctc_loss

- func: _cudnn_ctc_loss(Tensor log_probs, Tensor targets, int[] input_lengths, int[] target_lengths, int blank, bool deterministic, bool zero_infinity) -> (Tensor, Tensor)
  use_c10_dispatcher: full
  dispatch:
    CUDA: _cudnn_ctc_loss

- func: _use_cudnn_rnn_flatten_weight() -> bool
  use_c10_dispatcher: full

- func: _cudnn_rnn_flatten_weight(Tensor[] weight_arr, int weight_stride0, int input_size, int mode, int hidden_size, int num_layers, bool batch_first, bool bidirectional) -> Tensor
  use_c10_dispatcher: full
  dispatch:
    CUDA: _cudnn_rnn_flatten_weight

- func: _cudnn_rnn(Tensor input, Tensor[] weight, int weight_stride0, Tensor? weight_buf, Tensor hx, Tensor? cx, int mode, int hidden_size, int num_layers, bool batch_first, float dropout, bool train, bool bidirectional, int[] batch_sizes, Tensor? dropout_state) -> (Tensor, Tensor, Tensor, Tensor, Tensor)
  dispatch:
    CUDA: _cudnn_rnn

- func: _cudnn_rnn_backward(Tensor input, Tensor[] weight, int weight_stride0, Tensor weight_buf, Tensor hx, Tensor? cx, Tensor output, Tensor? grad_output, Tensor? grad_hy, Tensor? grad_cy, int mode, int hidden_size, int num_layers, bool batch_first, float dropout, bool train, bool bidirectional, int[] batch_sizes, Tensor? dropout_state, Tensor reserve, bool[4] output_mask) -> (Tensor, Tensor, Tensor, Tensor[])
  dispatch:
    CUDA: _cudnn_rnn_backward

- func: _cudnn_init_dropout_state(float dropout, bool train, int dropout_seed, *, ScalarType? dtype=None, Layout? layout=None, Device? device=None, bool? pin_memory=False) -> Tensor
  use_c10_dispatcher: full
  dispatch:
    CUDA: _cudnn_init_dropout_state

- func: _debug_has_internal_overlap(Tensor self) -> int
  use_c10_dispatcher: full
  variants: function

- func: _fused_dropout(Tensor self, float p, Generator? generator=None) -> (Tensor, Tensor)
  variants: function
  dispatch:
     CUDA: fused_dropout_cuda

- func: _masked_scale(Tensor self, Tensor mask, float scale) -> Tensor
  use_c10_dispatcher: full
  variants: function
  dispatch:
     CUDA: masked_scale_cuda

- func: _sobol_engine_draw(Tensor quasi, int n, Tensor sobolstate, int dimension, int num_generated, ScalarType? dtype) -> (Tensor, Tensor)
  use_c10_dispatcher: full

- func: _sobol_engine_ff_(Tensor(a!) self, int n, Tensor sobolstate, int dimension, int num_generated) -> Tensor(a!)

- func: _sobol_engine_scramble_(Tensor(a!) self, Tensor ltm, int dimension) -> Tensor(a!)

- func: _sobol_engine_initialize_state_(Tensor(a!) self, int dimension) -> Tensor(a!)

- func: _reshape_from_tensor(Tensor self, Tensor shape) -> Tensor
  use_c10_dispatcher: full

- func: _shape_as_tensor(Tensor self) -> Tensor
  use_c10_dispatcher: full

- func: dropout(Tensor input, float p, bool train) -> Tensor
  use_c10_dispatcher: full

- func: dropout_(Tensor(a!) self, float p, bool train) -> Tensor(a!)

- func: feature_dropout(Tensor input, float p, bool train) -> Tensor
  use_c10_dispatcher: full

- func: feature_dropout_(Tensor(a!) self, float p, bool train) -> Tensor(a!)

- func: alpha_dropout(Tensor input, float p, bool train) -> Tensor
  use_c10_dispatcher: full

- func: alpha_dropout_(Tensor(a!) self, float p, bool train) -> Tensor(a!)

- func: feature_alpha_dropout(Tensor input, float p, bool train) -> Tensor
  use_c10_dispatcher: full

- func: feature_alpha_dropout_(Tensor(a!) self, float p, bool train) -> Tensor(a!)

- func: abs(Tensor self) -> Tensor
  use_c10_dispatcher: full
  variants: function, method

- func: abs_(Tensor(a!) self) -> Tensor(a!)
  variants: function, method

- func: abs.out(Tensor self, *, Tensor(a!) out) -> Tensor(a!)

- func: absolute(Tensor self) -> Tensor
  use_c10_dispatcher: full
  variants: function, method
  dispatch:
    CPU, CUDA: abs

- func: absolute_(Tensor(a!) self) -> Tensor(a!)
  variants: function, method
  dispatch:
    CPU, CUDA: abs_

- func: absolute.out(Tensor self, *, Tensor(a!) out) -> Tensor(a!)
  dispatch:
    CPU, CUDA: abs_out

- func: angle(Tensor self) -> Tensor
  use_c10_dispatcher: full
  variants: function, method

- func: angle.out(Tensor self, *, Tensor(a!) out) -> Tensor(a!)

- func: view_as_real(Tensor(a) self) -> Tensor(a)
  use_c10_dispatcher: full
  variants: function

- func: view_as_complex(Tensor(a) self) -> Tensor(a)
  use_c10_dispatcher: full
  variants: function

- func: real(Tensor(a) self) -> Tensor(a)
  use_c10_dispatcher: full
  variants: function

- func: imag(Tensor(a) self) -> Tensor(a)
  use_c10_dispatcher: full
  variants: function

- func: conj(Tensor self) -> Tensor
  use_c10_dispatcher: full
  variants: function, method

- func: conj.out(Tensor self, *, Tensor(a!) out) -> Tensor(a!)

- func: acos(Tensor self) -> Tensor
  use_c10_dispatcher: full
  variants: function, method

- func: acos_(Tensor(a!) self) -> Tensor(a!)
  variants: function, method

- func: acos.out(Tensor self, *, Tensor(a!) out) -> Tensor(a!)

- func: avg_pool1d(Tensor self, int[1] kernel_size, int[1] stride=[], int[1] padding=0, bool ceil_mode=False, bool count_include_pad=True) -> Tensor
  use_c10_dispatcher: full

- func: adaptive_avg_pool1d(Tensor self, int[1] output_size) -> Tensor
  use_c10_dispatcher: full

# Return: (Tensor output, Tensor indices)
- func: adaptive_max_pool1d(Tensor self, int[1] output_size) -> (Tensor, Tensor)
  use_c10_dispatcher: full

- func: add.Tensor(Tensor self, Tensor other, *, Scalar alpha=1) -> Tensor
  use_c10_dispatcher: full
  variants: function, method
  dispatch:
    CPU, CUDA: add
    SparseCPU, SparseCUDA: add_sparse
    MkldnnCPU: mkldnn_add
    Vulkan: vulkan_add

- func: add_.Tensor(Tensor(a!) self, Tensor other, *, Scalar alpha=1) -> Tensor(a!)
  variants: method
  dispatch:
    CPU, CUDA: add_
    SparseCPU, SparseCUDA: add_sparse_
    MkldnnCPU: mkldnn_add_

- func: add.out(Tensor self, Tensor other, *, Scalar alpha=1, Tensor(a!) out) -> Tensor(a!)
  dispatch:
    CPU, CUDA: add_out
    SparseCPU: add_out_sparse_cpu
    SparseCUDA: add_out_sparse_cuda
    MkldnnCPU: mkldnn_add_out

- func: add_relu.Tensor(Tensor self, Tensor other, *, Scalar alpha=1) -> Tensor
  use_c10_dispatcher: full
  variants: function
  dispatch:
    CPU: add_relu
  supports_named_tensor: True

- func: add_relu_.Tensor(Tensor(a!) self, Tensor other, *, Scalar alpha=1) -> Tensor(a!)
  variants: function
  dispatch:
    CPU: add_relu_
  supports_named_tensor: True

- func: add_relu.out(Tensor self, Tensor other, *, Scalar alpha=1, Tensor(a!) out) -> Tensor(a!)
  variants: function
  dispatch:
    CPU: add_relu_out
  supports_named_tensor: True

# For C++ only, until we have conversion from C++ numbers to Tensor
- func: add.Scalar(Tensor self, Scalar other, Scalar alpha=1) -> Tensor
  use_c10_dispatcher: full
  variants: function, method

- func: add_.Scalar(Tensor(a!) self, Scalar other, Scalar alpha=1) -> Tensor(a!)
  variants: method

- func: addmv(Tensor self, Tensor mat, Tensor vec, *, Scalar beta=1, Scalar alpha=1) -> Tensor
  use_c10_dispatcher: full
  variants: function, method

- func: addmv_(Tensor(a!) self, Tensor mat, Tensor vec, *, Scalar beta=1, Scalar alpha=1) -> Tensor(a!)
  variants: function, method

- func: addmv.out(Tensor self, Tensor mat, Tensor vec, *, Scalar beta=1, Scalar alpha=1, Tensor(a!) out) -> Tensor(a!)

- func: _addmv_impl_(Tensor(a!) self, Tensor self2, Tensor mat, Tensor vec, *, Scalar beta=1, Scalar alpha=1) -> Tensor(a!)
  dispatch:
    CPU: addmv_impl_cpu
    CUDA: addmv_impl_cuda

- func: addr(Tensor self, Tensor vec1, Tensor vec2, *, Scalar beta=1, Scalar alpha=1) -> Tensor
  use_c10_dispatcher: full
  variants: function, method

- func: addr_(Tensor(a!) self, Tensor vec1, Tensor vec2, *, Scalar beta=1, Scalar alpha=1) -> Tensor(a!)
  variants: method

- func: addr.out(Tensor self, Tensor vec1, Tensor vec2, *, Scalar beta=1, Scalar alpha=1, Tensor(a!) out) -> Tensor(a!)

- func: affine_grid_generator(Tensor theta, int[] size, bool align_corners) -> Tensor
  use_c10_dispatcher: full
  variants: function

- func: affine_grid_generator_backward(Tensor grad, int[] size, bool align_corners) -> Tensor
  use_c10_dispatcher: full
  variants: function

- func: all.dim(Tensor self, int dim, bool keepdim=False) -> Tensor
  use_c10_dispatcher: full
  variants: function, method

- func: all.out(Tensor self, int dim, bool keepdim=False, *, Tensor(a!) out) -> Tensor(a!)

- func: all.dimname(Tensor self, Dimname dim, bool keepdim=False) -> Tensor
  variants: function, method

- func: all.dimname_out(Tensor self, Dimname dim, bool keepdim=False, *, Tensor(a!) out) -> Tensor(a!)

- func: allclose(Tensor self, Tensor other, float rtol=1e-05, float atol=1e-08, bool equal_nan=False) -> bool
  use_c10_dispatcher: full
  variants: function, method

- func: any.dim(Tensor self, int dim, bool keepdim=False) -> Tensor
  use_c10_dispatcher: full
  variants: function, method

- func: any.out(Tensor self, int dim, bool keepdim=False, *, Tensor(a!) out) -> Tensor(a!)

- func: any.dimname(Tensor self, Dimname dim, bool keepdim=False) -> Tensor
  variants: function, method

- func: any.dimname_out(Tensor self, Dimname dim, bool keepdim=False, *, Tensor(a!) out) -> Tensor(a!)

- func: arange(Scalar end, *, ScalarType? dtype=None, Layout? layout=None, Device? device=None, bool? pin_memory=None) -> Tensor
  use_c10_dispatcher: full

- func: arange.start(Scalar start, Scalar end, *, ScalarType? dtype=None, Layout? layout=None, Device? device=None, bool? pin_memory=None) -> Tensor
  use_c10_dispatcher: full

- func: arange.start_step(Scalar start, Scalar end, Scalar step, *, ScalarType? dtype=None, Layout? layout=None, Device? device=None, bool? pin_memory=None) -> Tensor
  use_c10_dispatcher: full

- func: arange.out(Scalar end, *, Tensor(a!) out) -> Tensor(a!)

- func: arange.start_out(Scalar start, Scalar end, Scalar step=1, *, Tensor(a!) out) -> Tensor(a!)
  dispatch:
    CPU: arange_cpu_out
    CUDA: arange_cuda_out

# This function is a temporary hack to allow tracing of arange like constructs with dynamic
# bounds on arange.  Normal arange is not traceable because it does not take any tensor inputs;
# if the range you need is based on another tensor, calling this function directly will
# preserve tracing.  Get rid of this when arange can directly take tensors for bounds
# (so that it can be traced directly).
- func: _dim_arange(Tensor like, int dim) -> Tensor
  use_c10_dispatcher: full

- func: argmax(Tensor self, int? dim=None, bool keepdim=False) -> Tensor
  use_c10_dispatcher: full
  variants: function, method
  dispatch:
    CPU, CUDA: argmax

- func: argmin(Tensor self, int? dim=None, bool keepdim=False) -> Tensor
  use_c10_dispatcher: full
  variants: function, method
  dispatch:
    CPU, CUDA: argmin

- func: acosh(Tensor self) -> Tensor
  use_c10_dispatcher: full
  supports_named_tensor: True
  variants: function, method

- func: acosh_(Tensor(a!) self) -> Tensor(a!)
  supports_named_tensor: True
  variants: function, method

- func: acosh.out(Tensor self, *, Tensor(a!) out) -> Tensor(a!)
  supports_named_tensor: True

- func: asinh(Tensor self) -> Tensor
  use_c10_dispatcher: full
  supports_named_tensor: True
  variants: function, method

- func: asinh_(Tensor(a!) self) -> Tensor(a!)
  supports_named_tensor: True
  variants: function, method

- func: asinh.out(Tensor self, *, Tensor(a!) out) -> Tensor(a!)
  supports_named_tensor: True

- func: atanh(Tensor self) -> Tensor
  use_c10_dispatcher: full
  supports_named_tensor: True
  variants: function, method

- func: atanh_(Tensor(a!) self) -> Tensor(a!)
  supports_named_tensor: True
  variants: function, method

- func: atanh.out(Tensor self, *, Tensor(a!) out) -> Tensor(a!)
  supports_named_tensor: True

- func: as_strided(Tensor(a) self, int[] size, int[] stride, int? storage_offset=None) -> Tensor(a)
  use_c10_dispatcher: full
  variants: function, method
  dispatch:
    CPU, CUDA: as_strided_tensorimpl
    QuantizedCPU, QuantizedCUDA: as_strided_qtensorimpl
  device_guard: False

- func: as_strided_(Tensor(a!) self, int[] size, int[] stride, int? storage_offset=None) -> Tensor(a!)
  variants: function, method
  device_guard: False

- func: asin(Tensor self) -> Tensor
  use_c10_dispatcher: full
  variants: function, method

- func: asin_(Tensor(a!) self) -> Tensor(a!)
  variants: function, method

- func: asin.out(Tensor self, *, Tensor(a!) out) -> Tensor(a!)

- func: atan(Tensor self) -> Tensor
  use_c10_dispatcher: full
  variants: function, method

- func: atan_(Tensor(a!) self) -> Tensor(a!)
  variants: function, method

- func: atan.out(Tensor self, *, Tensor(a!) out) -> Tensor(a!)

- func: atleast_1d(Tensor self) -> Tensor
  use_c10_dispatcher: full
  variants: function

- func: atleast_1d.Sequence(Tensor[] tensors) -> Tensor[]
  use_c10_dispatcher: full

- func: atleast_2d(Tensor self) -> Tensor
  use_c10_dispatcher: full
  variants: function

- func: atleast_2d.Sequence(Tensor[] tensors) -> Tensor[]
  use_c10_dispatcher: full
  variants: function

- func: atleast_3d(Tensor self) -> Tensor
  use_c10_dispatcher: full
  variants: function

- func: atleast_3d.Sequence(Tensor[] tensors) -> Tensor[]
  use_c10_dispatcher: full
  variants: function

- func: baddbmm(Tensor self, Tensor batch1, Tensor batch2, *, Scalar beta=1, Scalar alpha=1) -> Tensor
  use_c10_dispatcher: full
  variants: function, method
  dispatch:
    CPU: baddbmm_cpu
    CUDA: baddbmm_cuda

- func: baddbmm_(Tensor(a!) self, Tensor batch1, Tensor batch2, *, Scalar beta=1, Scalar alpha=1) -> Tensor(a!)
  variants: method
  dispatch:
    CPU: baddbmm__cpu
    CUDA: baddbmm__cuda

- func: _baddbmm_mkl_(Tensor(a!) self, Tensor batch1, Tensor batch2, *, Scalar beta=1, Scalar alpha=1) -> Tensor(a!)
  variants: function

- func: baddbmm.out(Tensor self, Tensor batch1, Tensor batch2, *, Scalar beta=1, Scalar alpha=1, Tensor(a!) out) -> Tensor(a!)
  variants: function
  dispatch:
    CPU: baddbmm_out_cpu
    CUDA: baddbmm_out_cuda

- func: bartlett_window(int window_length, *, ScalarType? dtype=None, Layout? layout=None, Device? device=None, bool? pin_memory=None) -> Tensor
  use_c10_dispatcher: full

- func: bartlett_window.periodic(int window_length, bool periodic, *, ScalarType? dtype=None, Layout? layout=None, Device? device=None, bool? pin_memory=None) -> Tensor
  use_c10_dispatcher: full

- func: batch_norm(Tensor input, Tensor? weight, Tensor? bias, Tensor? running_mean, Tensor? running_var, bool training, float momentum, float eps, bool cudnn_enabled) -> Tensor

- func: quantized_batch_norm(Tensor input, Tensor? weight, Tensor? bias, Tensor mean, Tensor var, float eps, float output_scale, int output_zero_point) -> Tensor
  dispatch:
    QuantizedCPU: quantized_batch_norm

- func: _batch_norm_impl_index(Tensor input, Tensor? weight, Tensor? bias, Tensor? running_mean, Tensor? running_var, bool training, float momentum, float eps, bool cudnn_enabled) -> (Tensor, Tensor, Tensor, Tensor, int)

- func: _batch_norm_impl_index_backward(int impl_index, Tensor input, Tensor grad_output, Tensor? weight, Tensor? running_mean, Tensor? running_var, Tensor? save_mean, Tensor? save_var_transform, bool train, float eps, bool[3] output_mask, Tensor reservedSpace) -> (Tensor, Tensor, Tensor)

# Sample bernoulli with values in `self` as probability.
- func: bernoulli(Tensor self, *, Generator? generator=None) -> Tensor
  variants: function, method

- func: bernoulli.out(Tensor self, *, Generator? generator=None, Tensor(a!) out) -> Tensor(a!)
  variants: function

- func: bernoulli_.Tensor(Tensor(a!) self, Tensor p, *, Generator? generator=None) -> Tensor(a!)
  variants: method

- func: bernoulli_.float(Tensor(a!) self, float p=0.5, *, Generator? generator=None) -> Tensor(a!)
  variants: method

# This out-of-place version isn't used explicitly, but needed by jit.
# There is no default valid on `p` here because it would introduce ambiguity
# with `bernoulli(Tensor self, *, Generator? generator=None)` declaration.
- func: bernoulli.p(Tensor self, float p, *, Generator? generator=None) -> Tensor
  variants: function, method

- func: bilinear(Tensor input1, Tensor input2, Tensor weight, Tensor? bias) -> Tensor

- func: binary_cross_entropy(Tensor self, Tensor target, Tensor? weight=None, int reduction=Mean) -> Tensor
  python_module: nn
  variants: function
  dispatch:
    CPU: binary_cross_entropy_cpu
    CUDA: binary_cross_entropy_cuda

- func: binary_cross_entropy.out(Tensor self, Tensor target, Tensor? weight=None, int reduction=Mean, *, Tensor(a!) out) -> Tensor(a!)
  python_module: nn
  variants: function
  dispatch:
    CPU: binary_cross_entropy_out_cpu
    CUDA: binary_cross_entropy_out_cuda

- func: binary_cross_entropy_backward(Tensor grad_output, Tensor self, Tensor target, Tensor? weight=None, int reduction=Mean) -> Tensor
  python_module: nn
  variants: function
  dispatch:
    CPU: binary_cross_entropy_backward_cpu
    CUDA: binary_cross_entropy_backward_cuda

- func: binary_cross_entropy_backward.grad_input(Tensor grad_output, Tensor self, Tensor target, Tensor? weight=None, int reduction=Mean, *, Tensor(a!) grad_input) -> Tensor(a!)
  python_module: nn
  variants: function
  dispatch:
    CPU: binary_cross_entropy_backward_out_cpu
    CUDA: binary_cross_entropy_backward_out_cuda

- func: binary_cross_entropy_with_logits(Tensor self, Tensor target, Tensor? weight=None, Tensor? pos_weight=None, int reduction=Mean) -> Tensor
  variants: function

- func: binary_cross_entropy_with_logits_backward(Tensor grad_output, Tensor self, Tensor target, Tensor? weight=None, Tensor? pos_weight=None, int reduction=Mean) -> Tensor
  variants: function

- func: bincount(Tensor self, Tensor? weights=None, int minlength=0) -> Tensor
  variants: function, method
  dispatch:
    CPU: _bincount_cpu
    CUDA: _bincount_cuda

- func: bitwise_not(Tensor self) -> Tensor
  use_c10_dispatcher: full
  variants: function, method

- func: bitwise_not_(Tensor(a!) self) -> Tensor(a!)
  variants: method

- func: bitwise_not.out(Tensor self, *, Tensor(a!) out) -> Tensor(a!)
  dispatch:
    CPU, CUDA: bitwise_not_out

- func: logical_not(Tensor self) -> Tensor
  use_c10_dispatcher: full
  variants: function, method

- func: logical_not_(Tensor(a!) self) -> Tensor(a!)
  variants: method

- func: logical_not.out(Tensor self, *, Tensor(a!) out) -> Tensor(a!)
  dispatch:
    CPU, CUDA: logical_not_out

- func: logical_xor(Tensor self, Tensor other) -> Tensor
  use_c10_dispatcher: full
  variants: function, method

- func: logical_xor_(Tensor(a!) self, Tensor other) -> Tensor(a!)
  variants: method

- func: logical_xor.out(Tensor self, Tensor other, *, Tensor(a!) out) -> Tensor(a!)
  dispatch:
    CPU, CUDA: logical_xor_out

- func: logical_and(Tensor self, Tensor other) -> Tensor
  use_c10_dispatcher: full
  variants: function, method

- func: logical_and_(Tensor(a!) self, Tensor other) -> Tensor(a!)
  variants: method

- func: logical_and.out(Tensor self, Tensor other, *, Tensor(a!) out) -> Tensor(a!)
  dispatch:
    CPU, CUDA: logical_and_out

- func: logical_or(Tensor self, Tensor other) -> Tensor
  use_c10_dispatcher: full
  variants: function, method

- func: logical_or_(Tensor(a!) self, Tensor other) -> Tensor(a!)
  variants: method

- func: logical_or.out(Tensor self, Tensor other, *, Tensor(a!) out) -> Tensor(a!)
  dispatch:
    CPU, CUDA: logical_or_out

- func: blackman_window(int window_length, *, ScalarType? dtype=None, Layout? layout=None, Device? device=None, bool? pin_memory=None) -> Tensor
  use_c10_dispatcher: full

- func: blackman_window.periodic(int window_length, bool periodic, *, ScalarType? dtype=None, Layout? layout=None, Device? device=None, bool? pin_memory=None) -> Tensor
  use_c10_dispatcher: full

- func: bmm(Tensor self, Tensor mat2) -> Tensor
  use_c10_dispatcher: full
  variants: function, method
  dispatch:
    CPU: bmm_cpu
    CUDA: bmm_cuda
    SparseCPU: bmm_sparse_cpu
    SparseCUDA: bmm_sparse_cuda

- func: _bmm(Tensor self, Tensor mat2, *, bool deterministic=False) -> Tensor
  use_c10_dispatcher: full
  variants: function
  dispatch:
    SparseCUDA: _bmm_sparse_cuda

- func: bmm.out(Tensor self, Tensor mat2, *, Tensor(a!) out) -> Tensor(a!)
  variants: function
  dispatch:
    CPU: bmm_out_cpu
    CUDA: bmm_out_cuda
    SparseCPU: bmm_out_sparse_cpu
    SparseCUDA: bmm_out_sparse_cuda

- func: _bmm.out(Tensor self, Tensor mat2, *, bool deterministic=False, Tensor(a!) out) -> Tensor(a!)
  variants: function
  dispatch:
    SparseCUDA: _bmm_out_sparse_cuda

- func: broadcast_tensors(Tensor[] tensors) -> Tensor[]
  use_c10_dispatcher: full
  device_guard: False

- func: cat(Tensor[] tensors, int dim=0) -> Tensor
  use_c10_dispatcher: full

- func: cat.out(Tensor[] tensors, int dim=0, *, Tensor(a!) out) -> Tensor(a!)

- func: cat.names(Tensor[] tensors, Dimname dim) -> Tensor

- func: cat.names_out(Tensor[] tensors, Dimname dim, *, Tensor(a!) out) -> Tensor(a!)

- func: block_diag(Tensor[] tensors) -> Tensor
  use_c10_dispatcher: full
  variants: function

- func: ceil(Tensor self) -> Tensor
  use_c10_dispatcher: full
  variants: function, method

- func: ceil_(Tensor(a!) self) -> Tensor(a!)
  variants: function, method

- func: ceil.out(Tensor self, *, Tensor(a!) out) -> Tensor(a!)
  dispatch:
    CPU, CUDA: ceil_out

- func: chain_matmul(Tensor[] matrices) -> Tensor
  use_c10_dispatcher: full
  variants: function

- func: chunk(Tensor(a) self, int chunks, int dim=0) -> Tensor(a)[]
  use_c10_dispatcher: full
  variants: function, method
  device_guard: False

- func: clamp(Tensor self, Scalar? min=None, Scalar? max=None) -> Tensor
  use_c10_dispatcher: full
  variants: function, method
  dispatch:
    CPU, CUDA: clamp
    QuantizedCPU: quantized_clamp
    Vulkan: vulkan_clamp

- func: clamp_(Tensor(a!) self, Scalar? min=None, Scalar? max=None) -> Tensor(a!)
  variants: function, method

- func: clamp.out(Tensor self, Scalar? min=None, Scalar? max=None, *, Tensor(a!) out) -> Tensor(a!)

- func: clamp_max(Tensor self, Scalar max) -> Tensor
  use_c10_dispatcher: full
  variants: function, method

- func: clamp_max_(Tensor(a!) self, Scalar max) -> Tensor(a!)
  variants: function, method

- func: clamp_max.out(Tensor self, Scalar max, *, Tensor(a!) out) -> Tensor(a!)

- func: clamp_min(Tensor self, Scalar min) -> Tensor
  use_c10_dispatcher: full
  variants: function, method

- func: clamp_min_(Tensor(a!) self, Scalar min) -> Tensor(a!)
  variants: function, method

- func: clamp_min.out(Tensor self, Scalar min, *, Tensor(a!) out) -> Tensor(a!)

- func: cudnn_is_acceptable(Tensor self) -> bool
  use_c10_dispatcher: full
  device_guard: False

- func: constant_pad_nd(Tensor self, int[] pad, Scalar value=0) -> Tensor
  use_c10_dispatcher: full
  variants: function

- func: contiguous(Tensor(a) self, *, MemoryFormat memory_format=contiguous_format) -> Tensor(a)
  use_c10_dispatcher: full
  variants: method

- func: convolution(Tensor input, Tensor weight, Tensor? bias, int[] stride, int[] padding, int[] dilation, bool transposed, int[] output_padding, int groups) -> Tensor

- func: convolution_overrideable(Tensor input, Tensor weight, Tensor? bias, int[] stride, int[] padding, int[] dilation, bool transposed, int[] output_padding, int groups) -> Tensor

- func: convolution_backward_overrideable(Tensor grad_output, Tensor input, Tensor weight, int[] stride, int[] padding, int[] dilation, bool transposed, int[] output_padding, int groups, bool[3] output_mask) -> (Tensor grad_input, Tensor grad_weight, Tensor grad_bias)
  use_c10_dispatcher: full

- func: _convolution(Tensor input, Tensor weight, Tensor? bias, int[] stride, int[] padding, int[] dilation, bool transposed, int[] output_padding, int groups, bool benchmark, bool deterministic, bool cudnn_enabled) -> Tensor

- func: _convolution_nogroup(Tensor input, Tensor weight, Tensor? bias, int[] stride, int[] padding, int[] dilation, bool transposed, int[] output_padding) -> Tensor

- func: _convolution_double_backward(Tensor? ggI, Tensor? ggW, Tensor? ggb, Tensor gO, Tensor weight, Tensor self, int[] stride, int[] padding, int[] dilation, bool transposed, int[] output_padding, int groups, bool benchmark, bool deterministic, bool cudnn_enabled, bool[3] output_mask) -> (Tensor, Tensor, Tensor)

- func: conv1d(Tensor input, Tensor weight, Tensor? bias=None, int[1] stride=1, int[1] padding=0, int[1] dilation=1, int groups=1) -> Tensor

- func: conv2d(Tensor input, Tensor weight, Tensor? bias=None, int[2] stride=1, int[2] padding=0, int[2] dilation=1, int groups=1) -> Tensor

- func: conv3d(Tensor input, Tensor weight, Tensor? bias=None, int[3] stride=1, int[3] padding=0, int[3] dilation=1, int groups=1) -> Tensor

- func: conv_tbc(Tensor self, Tensor weight, Tensor bias, int pad=0) -> Tensor
  use_c10_dispatcher: full

- func: conv_tbc_backward(Tensor self, Tensor input, Tensor weight, Tensor bias, int pad) -> (Tensor, Tensor, Tensor)
  use_c10_dispatcher: full

# NB: we inherit the goofy argument order from PyTorch torch.nn.functional
- func: conv_transpose1d(Tensor input, Tensor weight, Tensor? bias=None, int[1] stride=1, int[1] padding=0, int[1] output_padding=0, int groups=1, int[1] dilation=1) -> Tensor

- func: conv_transpose2d.input(Tensor input, Tensor weight, Tensor? bias=None, int[2] stride=1, int[2] padding=0, int[2] output_padding=0, int groups=1, int[2] dilation=1) -> Tensor

- func: conv_transpose3d.input(Tensor input, Tensor weight, Tensor? bias=None, int[3] stride=1, int[3] padding=0, int[3] output_padding=0, int groups=1, int[3] dilation=1) -> Tensor

- func: copy_(Tensor(a!) self, Tensor src, bool non_blocking=False) -> Tensor(a!)
  manual_kernel_registration: True
  variants: method
  device_guard: False

- func: _copy_from(Tensor self, Tensor dst, bool non_blocking=False) -> Tensor
  use_c10_dispatcher: full
  dispatch: {}

- func: cos(Tensor self) -> Tensor
  use_c10_dispatcher: full
  variants: function, method

- func: cos_(Tensor(a!) self) -> Tensor(a!)
  variants: function, method

- func: cos.out(Tensor self, *, Tensor(a!) out) -> Tensor(a!)

- func: cosh(Tensor self) -> Tensor
  use_c10_dispatcher: full
  variants: function, method

- func: cosh_(Tensor(a!) self) -> Tensor(a!)
  variants: function, method

- func: cosh.out(Tensor self, *, Tensor(a!) out) -> Tensor(a!)

- func: cosine_embedding_loss(Tensor input1, Tensor input2, Tensor target, float margin=0.0, int reduction=Mean) -> Tensor
  use_c10_dispatcher: full

- func: count_nonzero.dim_IntList(Tensor self, int[] dim) -> Tensor
  use_c10_dispatcher: full
  variants: function, method

- func: count_nonzero(Tensor self, int? dim=None) -> Tensor
  use_c10_dispatcher: full
  variants: function, method

- func: cudnn_affine_grid_generator(Tensor theta, int N, int C, int H, int W) -> Tensor grid
  use_c10_dispatcher: full
  dispatch:
    CUDA: cudnn_affine_grid_generator_forward

# TODO: Why do I have to call this grad?!
- func: cudnn_affine_grid_generator_backward(Tensor grad, int N, int C, int H, int W) -> Tensor grad_theta
  use_c10_dispatcher: full
  dispatch:
    CUDA: cudnn_affine_grid_generator_backward

- func: cudnn_batch_norm(Tensor input, Tensor weight, Tensor? bias, Tensor? running_mean, Tensor? running_var, bool training, float exponential_average_factor, float epsilon) -> (Tensor, Tensor, Tensor, Tensor)
  dispatch:
    CUDA: cudnn_batch_norm

# NB: You can only use this if you used cudnn_batch_norm training=True
- func: cudnn_batch_norm_backward(Tensor input, Tensor grad_output, Tensor weight, Tensor? running_mean, Tensor? running_var, Tensor? save_mean, Tensor? save_var, float epsilon, Tensor reserveSpace) -> (Tensor, Tensor, Tensor)
  dispatch:
    CUDA: cudnn_batch_norm_backward

- func: cudnn_convolution.deprecated(Tensor self, Tensor weight, Tensor? bias, int[] padding, int[] stride, int[] dilation, int groups, bool benchmark, bool deterministic) -> Tensor
  dispatch:
    CUDA: cudnn_convolution_deprecated

- func: cudnn_convolution(Tensor self, Tensor weight, int[] padding, int[] stride, int[] dilation, int groups, bool benchmark, bool deterministic) -> Tensor
  use_c10_dispatcher: full
  dispatch:
    CUDA: cudnn_convolution

- func: cudnn_convolution_backward_input(int[] self_size, Tensor grad_output, Tensor weight, int[] padding, int[] stride, int[] dilation, int groups, bool benchmark, bool deterministic) -> Tensor
  use_c10_dispatcher: full
  dispatch:
    CUDA: cudnn_convolution_backward_input

- func: cudnn_convolution_backward(Tensor self, Tensor grad_output, Tensor weight, int[] padding, int[] stride, int[] dilation, int groups, bool benchmark, bool deterministic, bool[2] output_mask) -> (Tensor, Tensor)
  use_c10_dispatcher: full
  dispatch:
    CUDA: cudnn_convolution_backward

- func: cudnn_convolution_backward_weight(int[] weight_size, Tensor grad_output, Tensor self, int[] padding, int[] stride, int[] dilation, int groups, bool benchmark, bool deterministic) -> Tensor
  use_c10_dispatcher: full
  dispatch:
    CUDA: cudnn_convolution_backward_weight

- func: cudnn_convolution_transpose.deprecated(Tensor self, Tensor weight, Tensor? bias, int[] padding, int[] output_padding, int[] stride, int[] dilation, int groups, bool benchmark, bool deterministic) -> Tensor
  dispatch:
    CUDA: cudnn_convolution_transpose_deprecated

- func: cudnn_convolution_transpose(Tensor self, Tensor weight, int[] padding, int[] output_padding, int[] stride, int[] dilation, int groups, bool benchmark, bool deterministic) -> Tensor
  use_c10_dispatcher: full
  dispatch:
    CUDA: cudnn_convolution_transpose

# NB: output_padding not strictly needed here, but it's helpful for the float
# backwards
- func: cudnn_convolution_transpose_backward(Tensor self, Tensor grad_output, Tensor weight, int[] padding, int[] output_padding, int[] stride, int[] dilation, int groups, bool benchmark, bool deterministic, bool[2] output_mask) -> (Tensor, Tensor)
  use_c10_dispatcher: full
  dispatch:
    CUDA: cudnn_convolution_transpose_backward

- func: cudnn_convolution_transpose_backward_input(Tensor grad_output, Tensor weight, int[] padding, int[] stride, int[] dilation, int groups, bool benchmark, bool deterministic) -> Tensor
  use_c10_dispatcher: full
  dispatch:
    CUDA: cudnn_convolution_transpose_backward_input

- func: cudnn_convolution_transpose_backward_weight(int[] weight_size, Tensor grad_output, Tensor self, int[] padding, int[] stride, int[] dilation, int groups, bool benchmark, bool deterministic) -> Tensor
  use_c10_dispatcher: full
  dispatch:
    CUDA: cudnn_convolution_transpose_backward_weight

# NB: input is special cased in a way I don't quite understand
- func: cudnn_grid_sampler(Tensor self, Tensor grid) -> Tensor output
  use_c10_dispatcher: full
  dispatch:
    CUDA: cudnn_grid_sampler_forward

- func: cudnn_grid_sampler_backward(Tensor self, Tensor grid, Tensor grad_output) -> (Tensor grad_self, Tensor grad_grid)
  use_c10_dispatcher: full
  dispatch:
    CUDA: cudnn_grid_sampler_backward

- func: cummax(Tensor self, int dim) -> (Tensor values, Tensor indices)
  use_c10_dispatcher: full
  variants: function, method

- func: cummax.out(Tensor self, int dim, *, Tensor(a!) values, Tensor(b!) indices) -> (Tensor(a!) values, Tensor(b!) indices)

- func: cummax.dimname(Tensor self, Dimname dim) -> (Tensor values, Tensor indices)
  variants: function, method

- func: cummax.dimname_out(Tensor self, Dimname dim, *, Tensor(a!) values, Tensor(b!) indices) -> (Tensor(a!) values, Tensor(b!) indices)

- func: _cummax_helper(Tensor self, Tensor(a!) values, Tensor(b!) indices, int dim) -> ()
  variants: function
  dispatch:
    CPU: cummax_helper_cpu
    CUDA: cummax_helper_cuda

- func: cummin(Tensor self, int dim) -> (Tensor values, Tensor indices)
  use_c10_dispatcher: full
  variants: function, method

- func: cummin.out(Tensor self, int dim, *, Tensor(a!) values, Tensor(b!) indices) -> (Tensor(a!) values, Tensor(b!) indices)

- func: cummin.dimname(Tensor self, Dimname dim) -> (Tensor values, Tensor indices)
  variants: function, method

- func: cummin.dimname_out(Tensor self, Dimname dim, *, Tensor(a!) values, Tensor(b!) indices) -> (Tensor(a!) values, Tensor(b!) indices)

- func: _cummin_helper(Tensor self, Tensor(a!) values, Tensor(b!) indices, int dim) -> ()
  variants: function
  dispatch:
    CPU: cummin_helper_cpu
    CUDA: cummin_helper_cuda

- func: cumprod(Tensor self, int dim, *, ScalarType? dtype=None) -> Tensor
  use_c10_dispatcher: full
  variants: function, method

- func: cumprod.out(Tensor self, int dim, *, ScalarType? dtype=None, Tensor(a!) out) -> Tensor(a!)

- func: cumprod.dimname(Tensor self, Dimname dim, *, ScalarType? dtype=None) -> Tensor
  variants: function, method

- func: cumprod.dimname_out(Tensor self, Dimname dim, *, ScalarType? dtype=None, Tensor(a!) out) -> Tensor(a!)

- func: cumsum(Tensor self, int dim, *, ScalarType? dtype=None) -> Tensor
  use_c10_dispatcher: full
  variants: function, method

- func: cumsum.out(Tensor self, int dim, *, ScalarType? dtype=None, Tensor(a!) out) -> Tensor(a!)

- func: cumsum.dimname(Tensor self, Dimname dim, *, ScalarType? dtype=None) -> Tensor
  variants: function, method

- func: cumsum.dimname_out(Tensor self, Dimname dim, *, ScalarType? dtype=None, Tensor(a!) out) -> Tensor(a!)

- func: ctc_loss.IntList(Tensor log_probs, Tensor targets, int[] input_lengths, int[] target_lengths, int blank=0, int reduction=Mean, bool zero_infinity=False) -> Tensor
  use_c10_dispatcher: full

# convenience function that converts to intlists for you
- func: ctc_loss.Tensor(Tensor log_probs, Tensor targets, Tensor input_lengths, Tensor target_lengths, int blank=0, int reduction=Mean, bool zero_infinity=False) -> Tensor
  use_c10_dispatcher: full

- func: _ctc_loss(Tensor log_probs, Tensor targets, int[] input_lengths, int[] target_lengths, int blank=0, bool zero_infinity=False) -> (Tensor, Tensor)
  use_c10_dispatcher: full
  dispatch:
    CPU:  ctc_loss_cpu
    CUDA: ctc_loss_gpu

- func: _ctc_loss_backward(Tensor grad, Tensor log_probs, Tensor targets, int[] input_lengths, int[] target_lengths, Tensor neg_log_likelihood, Tensor log_alpha, int blank, bool zero_infinity=False) -> Tensor
  use_c10_dispatcher: full
  dispatch:
    CPU: ctc_loss_backward_cpu
    CUDA: ctc_loss_backward_gpu

- func: det(Tensor self) -> Tensor
  use_c10_dispatcher: full
  variants: function, method

- func: diag_embed(Tensor self, int offset=0, int dim1=-2, int dim2=-1) -> Tensor
  use_c10_dispatcher: full
  variants: function, method

- func: diagflat(Tensor self, int offset=0) -> Tensor
  use_c10_dispatcher: full
  variants: function, method

- func: diagonal(Tensor(a) self, int offset=0, int dim1=0, int dim2=1) -> Tensor(a)
  use_c10_dispatcher: full
  variants: function, method

- func: diagonal.Dimname(Tensor(a) self, *, Dimname outdim, Dimname dim1, Dimname dim2, int offset=0) -> Tensor(a)
  variants: function, method

- func: fill_diagonal_(Tensor(a!) self, Scalar fill_value, bool wrap=False) -> Tensor(a!)
  variants: method

- func: div.Tensor(Tensor self, Tensor other) -> Tensor
  use_c10_dispatcher: full
  variants: function, method
  dispatch:
    CPU, CUDA: div
    SparseCPU, SparseCUDA: div_sparse

- func: div_.Tensor(Tensor(a!) self, Tensor other) -> Tensor(a!)
  variants: method
  dispatch:
    CPU, CUDA: div_
    SparseCPU, SparseCUDA: div_sparse_

- func: div.out(Tensor self, Tensor other, *, Tensor(a!) out) -> Tensor(a!)
  dispatch:
    CPU, CUDA: div_out
    SparseCPU, SparseCUDA: div_out_sparse_zerodim

# For C++ only, until we have conversion from C++ numbers to Tensor
- func: div.Scalar(Tensor self, Scalar other) -> Tensor
  use_c10_dispatcher: full
  variants: function, method

- func: div_.Scalar(Tensor(a!) self, Scalar other) -> Tensor(a!)
  variants: method

- func: dot(Tensor self, Tensor tensor) -> Tensor
  use_c10_dispatcher: full
  variants: function, method
  dispatch:
    CPU: dot
    CUDA: dot_cuda

- func: dot.out(Tensor self, Tensor tensor, *, Tensor(a!) out) -> Tensor(a!)

- func: einsum(str equation, Tensor[] tensors) -> Tensor
  use_c10_dispatcher: full

- func: embedding(Tensor weight, Tensor indices, int padding_idx=-1, bool scale_grad_by_freq=False, bool sparse=False) -> Tensor
  use_c10_dispatcher: full

- func: embedding_backward(Tensor grad, Tensor indices, int num_weights, int padding_idx, bool scale_grad_by_freq, bool sparse) -> Tensor
  use_c10_dispatcher: full

- func: embedding_dense_backward(Tensor grad_output, Tensor indices, int num_weights, int padding_idx, bool scale_grad_by_freq) -> Tensor
  use_c10_dispatcher: full
  dispatch:
    CPU: embedding_dense_backward_cpu
    CUDA: embedding_dense_backward_cuda

- func: embedding_renorm_(Tensor(a!) self, Tensor indices, float max_norm, float norm_type) -> Tensor(a!)
  dispatch:
    CPU: embedding_renorm_cpu_
    CUDA: embedding_renorm_cuda_

- func: embedding_sparse_backward(Tensor grad, Tensor indices, int num_weights, int padding_idx, bool scale_grad_by_freq) -> Tensor
  use_c10_dispatcher: full

# NOTE [ embedding_bag Native Functions ]
# The `_embedding_bag.*` variants assume that input tensors except for `weight`,
# e.g. `indices` and `offsets` (and `offset2bag`), are contiguous.
# We really only need to enforce this for `_embedding_bag` (the forward) because
# the backward inputs are the same as forward ones.
# The above `embedding_bag` wrapper is created to achieve this, e.g.,
# applying indices = indices.contiguous().
# The backward functions apply a check that these input tensors are contiguous.


- func: _embedding_bag_forward_only(Tensor weight, Tensor indices, Tensor offsets, bool scale_grad_by_freq=False, int mode=0, bool sparse=False, Tensor? per_sample_weights=None, bool include_last_offset=False) -> (Tensor, Tensor, Tensor, Tensor)
  dispatch:
    CPU: _embedding_bag_forward_only_cpu
    CUDA: _embedding_bag_forward_only_cuda

- func: embedding_bag(Tensor weight, Tensor indices, Tensor offsets, bool scale_grad_by_freq=False, int mode=0, bool sparse=False, Tensor? per_sample_weights=None, bool include_last_offset=False) -> (Tensor, Tensor, Tensor, Tensor)

- func: _embedding_bag(Tensor weight, Tensor indices, Tensor offsets, bool scale_grad_by_freq=False, int mode=0, bool sparse=False, Tensor? per_sample_weights=None, bool include_last_offset=False) -> (Tensor, Tensor, Tensor, Tensor)
  dispatch:
    CPU: _embedding_bag_cpu
    CUDA: _embedding_bag_cuda

- func: _embedding_bag_backward(Tensor grad, Tensor indices, Tensor offsets, Tensor offset2bag, Tensor bag_size, Tensor maximum_indices, int num_weights, bool scale_grad_by_freq, int mode, bool sparse, Tensor? per_sample_weights) -> Tensor

- func: _embedding_bag_sparse_backward(Tensor grad, Tensor indices, Tensor offsets, Tensor offset2bag, Tensor bag_size, int num_weights, bool scale_grad_by_freq, int mode, Tensor? per_sample_weights) -> Tensor

- func: _embedding_bag_dense_backward(Tensor grad, Tensor indices, Tensor offsets, Tensor offset2bag, Tensor bag_size, Tensor maximum_indices, int num_weights, bool scale_grad_by_freq, int mode, Tensor? per_sample_weights) -> Tensor
  dispatch:
    CPU: _embedding_bag_dense_backward_cpu
    CUDA: _embedding_bag_dense_backward_cuda

- func: _embedding_bag_per_sample_weights_backward(Tensor grad, Tensor weight, Tensor indices, Tensor offsets, Tensor offset2bag, int mode) -> Tensor
  use_c10_dispatcher: full
  dispatch:
    CPU: _embedding_bag_per_sample_weights_backward_cpu
    CUDA: _embedding_bag_per_sample_weights_backward_cuda

- func: empty_meta(int[] size, *, ScalarType? dtype=None, Layout? layout=None, Device? device=None, bool? pin_memory=None, MemoryFormat? memory_format=None) -> Tensor
  use_c10_dispatcher: full

- func: empty.names(int[] size, *, Dimname[]? names, ScalarType? dtype=None, Layout? layout=None, Device? device=None, bool? pin_memory=None, MemoryFormat? memory_format=None) -> Tensor
  device_guard: False

- func: empty.memory_format(int[] size, *, ScalarType? dtype=None, Layout? layout=None, Device? device=None, bool? pin_memory=None, MemoryFormat? memory_format=None) -> Tensor
  use_c10_dispatcher: full
  dispatch:
    CPU: empty_cpu
    CUDA: empty_cuda
    MkldnnCPU: empty_mkldnn
    SparseCPU, SparseCUDA: empty_sparse
    Vulkan: empty_vulkan

- func: new_empty(Tensor self, int[] size, *, ScalarType? dtype=None, Layout? layout=None, Device? device=None, bool? pin_memory=None) -> Tensor
  use_c10_dispatcher: full
  variants: method

- func: new_full(Tensor self, int[] size, Scalar fill_value, *, ScalarType? dtype=None, Layout? layout=None, Device? device=None, bool? pin_memory=None) -> Tensor
  use_c10_dispatcher: full
  variants: method

- func: new_zeros(Tensor self, int[] size, *, ScalarType? dtype=None, Layout? layout=None, Device? device=None, bool? pin_memory=None) -> Tensor
  use_c10_dispatcher: full
  variants: method

# other overrides are to provide a more helpful error message that dtype is required
- func: _empty_affine_quantized(int[] size, *, ScalarType? dtype=None, Layout? layout=None, Device? device=None, bool? pin_memory=None, float scale=1, int zero_point=0, MemoryFormat? memory_format=contiguous_format) -> Tensor
  use_c10_dispatcher: full
  dispatch:
    CPU: empty_affine_quantized_other_backends_stub
    QuantizedCPU, QuantizedCUDA: empty_affine_quantized

# it's a factory function receiving a tensor argument, thus overriding explicitly
# other overrides are to provide a more helpful error message that dtype is required
- func: _empty_per_channel_affine_quantized(int[] size, *, Tensor scales, Tensor zero_points, int axis, ScalarType? dtype=None, Layout? layout=None, Device? device=None, bool? pin_memory=None, MemoryFormat? memory_format=contiguous_format) -> Tensor
  use_c10_dispatcher: full
  category_override: factory
  dispatch:
    CPU: empty_per_channel_affine_quantized_other_backends_stub
    QuantizedCPU: empty_per_channel_affine_quantized_cpu

- func: resize_(Tensor(a!) self, int[] size, *, MemoryFormat? memory_format=None) -> Tensor(a!)
  manual_kernel_registration: True
  variants: method
  device_guard: False

- func: empty_quantized(int[] size, Tensor qtensor) -> Tensor
  variants: function
  dispatch:
    QuantizedCPU, QuantizedCUDA: empty_quantized

- func: empty.out(int[] size, *, MemoryFormat? memory_format=None, Tensor(a!) out) -> Tensor(a!)
  device_guard: False

- func: empty_like(Tensor self, *, ScalarType? dtype=None, Layout? layout=None, Device? device=None, bool? pin_memory=None, MemoryFormat? memory_format=None) -> Tensor
  use_c10_dispatcher: full
  device_guard: False

- func: empty_strided(int[] size, int[] stride, *, ScalarType? dtype=None, Layout? layout=None, Device? device=None, bool? pin_memory=None) -> Tensor
  use_c10_dispatcher: full
  dispatch:
    CPU: empty_strided_cpu
    CUDA: empty_strided_cuda
    Vulkan: empty_strided_vulkan

- func: erf(Tensor self) -> Tensor
  use_c10_dispatcher: full
  variants: function, method

- func: erf_(Tensor(a!) self) -> Tensor(a!)
  variants: function, method

- func: erf.out(Tensor self, *, Tensor(a!) out) -> Tensor(a!)

- func: erfc(Tensor self) -> Tensor
  use_c10_dispatcher: full
  variants: function, method

- func: erfc_(Tensor(a!) self) -> Tensor(a!)
  variants: function, method

- func: erfc.out(Tensor self, *, Tensor(a!) out) -> Tensor(a!)

- func: exp(Tensor self) -> Tensor
  use_c10_dispatcher: full
  variants: function, method

- func: exp_(Tensor(a!) self) -> Tensor(a!)
  variants: function, method

- func: exp.out(Tensor self, *, Tensor(a!) out) -> Tensor(a!)

- func: expm1(Tensor self) -> Tensor
  use_c10_dispatcher: full
  variants: function, method

- func: expm1_(Tensor(a!) self) -> Tensor(a!)
  variants: function, method

- func: expm1.out(Tensor self, *, Tensor(a!) out) -> Tensor(a!)
  dispatch:
    CPU, CUDA: expm1_out

- func: expand(Tensor(a) self, int[] size, *, bool implicit=False) -> Tensor(a)
  use_c10_dispatcher: full
  variants: method  # This is method-only to match the previous tensor API. In the future we could make this a function too.
  device_guard: False

- func: expand_as(Tensor(a) self, Tensor other) -> Tensor(a)
  use_c10_dispatcher: full
  variants: method  # This is method-only to match the previous tensor API. In the future we could make this a function too.
  device_guard: False

- func: eye(int n, *, ScalarType? dtype=None, Layout? layout=None, Device? device=None, bool? pin_memory=None) -> Tensor
  use_c10_dispatcher: full

- func: eye.m(int n, int m, *, ScalarType? dtype=None, Layout? layout=None, Device? device=None, bool? pin_memory=None) -> Tensor
  use_c10_dispatcher: full

- func: eye.out(int n, *, Tensor(a!) out) -> Tensor(a!)
  dispatch:
    CPU: eye_out_cpu
    CUDA: eye_out_cuda

- func: eye.m_out(int n, int m, *, Tensor(a!) out) -> Tensor(a!)
  dispatch:
    CPU: eye_out_cpu
    CUDA: eye_out_cuda

- func: flatten.using_ints(Tensor(a) self, int start_dim=0, int end_dim=-1) -> Tensor(a)
  use_c10_dispatcher: full
  variants: function, method

- func: flatten.named_out_dim(Tensor(a) self, int start_dim, int end_dim, Dimname out_dim) -> Tensor(a)
  variants: function, method

- func: flatten.using_names(Tensor(a) self, Dimname start_dim, Dimname end_dim, Dimname out_dim) -> Tensor(a)
  variants: function, method

- func: flatten.DimnameList(Tensor(a) self, Dimname[] dims, Dimname out_dim) -> Tensor(a)
  variants: function, method

- func: fill_.Scalar(Tensor(a!) self, Scalar value) -> Tensor(a!)
  variants: function, method

- func: fill_.Tensor(Tensor(a!) self, Tensor value) -> Tensor(a!)
  variants: function, method

- func: floor(Tensor self) -> Tensor
  use_c10_dispatcher: full
  variants: function, method

- func: floor_(Tensor(a!) self) -> Tensor(a!)
  variants: function, method

- func: floor.out(Tensor self, *, Tensor(a!) out) -> Tensor(a!)
  dispatch:
    CPU, CUDA: floor_out

- func: floor_divide(Tensor self, Tensor other) -> Tensor
  use_c10_dispatcher: full
  variants: function, method
  dispatch:
    CPU, CUDA: floor_divide
    SparseCPU, SparseCUDA: floor_divide_sparse

- func: floor_divide_.Tensor(Tensor(a!) self, Tensor other) -> Tensor(a!)
  variants: method
  dispatch:
    CPU, CUDA: floor_divide_
    SparseCPU, SparseCUDA: floor_divide_sparse_

- func: floor_divide.out(Tensor self, Tensor other, *, Tensor(a!) out) -> Tensor(a!)
  dispatch:
    CPU, CUDA: floor_divide_out
    SparseCPU, SparseCUDA: floor_divide_out_sparse_zerodim

- func: floor_divide.Scalar(Tensor self, Scalar other) -> Tensor
  use_c10_dispatcher: full
  variants: function, method

- func: floor_divide_.Scalar(Tensor(a!) self, Scalar other) -> Tensor(a!)
  variants: method

- func: frac(Tensor self) -> Tensor
  use_c10_dispatcher: full
  variants: function, method

- func: frac_(Tensor(a!) self) -> Tensor(a!)
  variants: function, method

- func: frac.out(Tensor self, *, Tensor(a!) out) -> Tensor(a!)

- func: full.names(int[] size, Scalar fill_value, *, Dimname[]? names, ScalarType? dtype=None, Layout? layout=None, Device? device=None, bool? pin_memory=None) -> Tensor
  device_guard: False

- func: full(int[] size, Scalar fill_value, *, ScalarType? dtype=None, Layout? layout=None, Device? device=None, bool? pin_memory=None) -> Tensor
  use_c10_dispatcher: full

- func: full.out(int[] size, Scalar fill_value, *, Tensor(a!) out) -> Tensor(a!)

- func: full_like(Tensor self, Scalar fill_value, *, ScalarType? dtype=None, Layout? layout=None, Device? device=None, bool? pin_memory=None, MemoryFormat? memory_format=None) -> Tensor
  use_c10_dispatcher: full

- func: from_file(str filename, bool? shared=None, int? size=0, *, ScalarType? dtype=None, Layout? layout=None, Device? device=None, bool? pin_memory=None) -> Tensor
  use_c10_dispatcher: full
  dispatch:
    CPU: from_file

- func: gcd.out(Tensor self, Tensor other, *, Tensor(a!) out) -> Tensor(a!)

- func: gcd(Tensor self, Tensor other) -> Tensor
  use_c10_dispatcher: full
  variants: function, method

- func: gcd_(Tensor(a!) self, Tensor other) -> Tensor(a!)
  variants: function, method

- func: lcm.out(Tensor self, Tensor other, *, Tensor(a!) out) -> Tensor(a!)

- func: lcm(Tensor self, Tensor other) -> Tensor
  use_c10_dispatcher: full
  variants: function, method

- func: lcm_(Tensor(a!) self, Tensor other) -> Tensor(a!)
  variants: function, method

# NOTE [ grid_sampler Native Functions ]
# `grid_sampler` does all the shape checking and then dispatches to one of
# `cudnn_grid_sampler`, `grid_sampler_2d`, or `grid_sampler_3d`, each of which
# has the corresponding backward defined as native functions as well. Therefore,
# in these functions and their backwards, no more shape checking is done.
#
# Additionally, arguments `padding_mode` and `interpolation_mode` are cast to
# enums defined in `native/GridSampler.h`. `cudnn_grid_sampler` doesn't take in
# `interpolation_mode` because it only supports Bilinear interpolation mode.
# Nor does it take in `align_corners` because it only supports the mode
# `align_corners = True`.
- func: grid_sampler(Tensor input, Tensor grid, int interpolation_mode, int padding_mode, bool align_corners) -> Tensor
  use_c10_dispatcher: full

- func: grid_sampler_2d(Tensor input, Tensor grid, int interpolation_mode, int padding_mode, bool align_corners) -> Tensor
  use_c10_dispatcher: full
  dispatch:
    CPU: grid_sampler_2d_cpu
    CUDA: grid_sampler_2d_cuda

- func: grid_sampler_2d_backward(Tensor grad_output, Tensor input, Tensor grid, int interpolation_mode, int padding_mode, bool align_corners) -> (Tensor, Tensor)
  use_c10_dispatcher: full
  dispatch:
    CPU: grid_sampler_2d_backward_cpu
    CUDA: grid_sampler_2d_backward_cuda

- func: grid_sampler_3d(Tensor input, Tensor grid, int interpolation_mode, int padding_mode, bool align_corners) -> Tensor
  use_c10_dispatcher: full
  dispatch:
    CPU: grid_sampler_3d_cpu
    CUDA: grid_sampler_3d_cuda

- func: grid_sampler_3d_backward(Tensor grad_output, Tensor input, Tensor grid, int interpolation_mode, int padding_mode, bool align_corners) -> (Tensor, Tensor)
  use_c10_dispatcher: full
  dispatch:
    CPU: grid_sampler_3d_backward_cpu
    CUDA: grid_sampler_3d_backward_cuda

- func: hann_window(int window_length, *, ScalarType? dtype=None, Layout? layout=None, Device? device=None, bool? pin_memory=None) -> Tensor
  use_c10_dispatcher: full

- func: hann_window.periodic(int window_length, bool periodic, *, ScalarType? dtype=None, Layout? layout=None, Device? device=None, bool? pin_memory=None) -> Tensor
  use_c10_dispatcher: full

- func: hamming_window(int window_length, *, ScalarType? dtype=None, Layout? layout=None, Device? device=None, bool? pin_memory=None) -> Tensor
  use_c10_dispatcher: full

- func: hamming_window.periodic(int window_length, bool periodic, *, ScalarType? dtype=None, Layout? layout=None, Device? device=None, bool? pin_memory=None) -> Tensor
  use_c10_dispatcher: full

- func: hamming_window.periodic_alpha(int window_length, bool periodic, float alpha, *, ScalarType? dtype=None, Layout? layout=None, Device? device=None, bool? pin_memory=None) -> Tensor
  use_c10_dispatcher: full

- func: hamming_window.periodic_alpha_beta(int window_length, bool periodic, float alpha, float beta, *, ScalarType? dtype=None, Layout? layout=None, Device? device=None, bool? pin_memory=None) -> Tensor
  use_c10_dispatcher: full

- func: hinge_embedding_loss(Tensor self, Tensor target, float margin=1.0, int reduction=Mean) -> Tensor
  use_c10_dispatcher: full

- func: ger(Tensor self, Tensor vec2) -> Tensor
  use_c10_dispatcher: full
  variants: function, method

- func: ger.out(Tensor self, Tensor vec2, *, Tensor(a!) out) -> Tensor(a!)

- func: group_norm(Tensor input, int num_groups, Tensor? weight=None, Tensor? bias=None, float eps=1e-05, bool cudnn_enabled=True) -> Tensor

- func: native_group_norm(Tensor input, Tensor? weight, Tensor? bias, int N, int C, int HxW, int group, float eps) -> (Tensor, Tensor, Tensor)
  dispatch:
    CPU, CUDA: native_group_norm

- func: native_group_norm_backward(Tensor grad_out, Tensor input, Tensor mean, Tensor rstd, Tensor? weight, int N, int C, int HxW, int group, bool[3] output_mask) -> (Tensor, Tensor, Tensor)
  dispatch:
    CPU, CUDA: native_group_norm_backward

# FFT

- func: fft(Tensor self, int signal_ndim, bool normalized=False) -> Tensor
  use_c10_dispatcher: full
  variants: function, method

- func: ifft(Tensor self, int signal_ndim, bool normalized=False) -> Tensor
  use_c10_dispatcher: full
  variants: function, method

- func: rfft(Tensor self, int signal_ndim, bool normalized=False, bool onesided=True) -> Tensor
  use_c10_dispatcher: full
  variants: function, method

- func: irfft(Tensor self, int signal_ndim, bool normalized=False, bool onesided=True, int[] signal_sizes=[]) -> Tensor
  use_c10_dispatcher: full
  variants: function, method

- func: _fft_with_size(Tensor self, int signal_ndim, bool complex_input, bool complex_output, bool inverse, int[] checked_signal_sizes, bool normalized, bool onesided, int[] output_sizes) -> Tensor
  use_c10_dispatcher: full
  variants: function
  dispatch:
    CPU: _fft_mkl
    CUDA: _fft_cufft

- func: _cufft_get_plan_cache_size(int device_index) -> int
  use_c10_dispatcher: full

- func: _cufft_get_plan_cache_max_size(int device_index) -> int
  use_c10_dispatcher: full

- func: _cufft_set_plan_cache_max_size(int device_index, int max_size) -> ()
  use_c10_dispatcher: full

- func: _cufft_clear_plan_cache(int device_index) -> ()
  use_c10_dispatcher: full

- func: index.Tensor(Tensor self, Tensor?[] indices) -> Tensor
  variants: function, method
  # NB: This function is special-cased in tools/autograd/gen_variable_type.py
  # NB: The following functions are declared in aten/src/ATen/templates/TensorBody.h and defined in aten/src/ATen/TensorIndexing.cpp:
  # - Tensor Tensor::index(ArrayRef<TensorIndex> indices)
  # - Tensor Tensor::index(std::initializer_list<TensorIndex> indices)

- func: index_copy_(Tensor(a!) self, int dim, Tensor index, Tensor source) -> Tensor(a!)
  variants: method

- func: index_copy(Tensor self, int dim, Tensor index, Tensor source) -> Tensor
  use_c10_dispatcher: full
  variants: function, method

- func: index_copy_.dimname(Tensor(a!) self, Dimname dim, Tensor index, Tensor source) -> Tensor(a!)
  variants: method

- func: index_copy.dimname(Tensor self, Dimname dim, Tensor index, Tensor source) -> Tensor
  variants: function, method

- func: index_put_(Tensor(a!) self, Tensor?[] indices, Tensor values, bool accumulate=False) -> Tensor(a!)
  variants: function, method
  # NB: The following functions are declared in aten/src/ATen/templates/TensorBody.h and defined in aten/src/ATen/TensorIndexing.cpp:
  # - Tensor & Tensor::index_put_(ArrayRef<TensorIndex> indices, Tensor const & rhs)
  # - Tensor & Tensor::index_put_(ArrayRef<TensorIndex> indices, Scalar v)
  # - Tensor & Tensor::index_put_(std::initializer_list<TensorIndex> indices, Tensor const & rhs)
  # - Tensor & Tensor::index_put_(std::initializer_list<TensorIndex> indices, Scalar v)

- func: index_put(Tensor self, Tensor?[] indices, Tensor values, bool accumulate=False) -> Tensor
  variants: function, method

- func: _index_put_impl_(Tensor(a!) self, Tensor?[] indices, Tensor values, bool accumulate=False, bool unsafe=False) -> Tensor(a!)
  variants: function

- func: instance_norm(Tensor input, Tensor? weight, Tensor? bias, Tensor? running_mean, Tensor? running_var, bool use_input_stats, float momentum, float eps, bool cudnn_enabled) -> Tensor
  variants: function

- func: inverse(Tensor self) -> Tensor
  use_c10_dispatcher: full
  variants: function, method

- func: inverse.out(Tensor self, *, Tensor(a!) out) -> Tensor(a!)

- func: _inverse_helper(Tensor self) -> Tensor
  use_c10_dispatcher: full
  variants: function
  dispatch:
    CPU: _inverse_helper_cpu
    CUDA: _inverse_helper_cuda

- func: isclose(Tensor self, Tensor other, float rtol=1e-05, float atol=1e-08, bool equal_nan=False) -> Tensor
  use_c10_dispatcher: full
  variants: function, method

- func: isnan(Tensor self) -> Tensor
  use_c10_dispatcher: full
  variants: function, method
  device_guard: False
  dispatch:
    CPU, CUDA: isnan
    SparseCPU, SparseCUDA: isnan_sparse

- func: is_distributed(Tensor self) -> bool
  use_c10_dispatcher: full
  variants: function, method
  device_guard: False

- func: is_floating_point(Tensor self) -> bool
  use_c10_dispatcher: full
  variants: function, method
  device_guard: False

- func: is_complex(Tensor self) -> bool
  use_c10_dispatcher: full
  variants: function, method
  device_guard: False

- func: isreal(Tensor self) -> Tensor
  use_c10_dispatcher: full
  variants: function, method

- func: is_nonzero(Tensor self) -> bool
  use_c10_dispatcher: full
  variants: function, method
  device_guard: False

- func: is_same_size(Tensor self, Tensor other) -> bool
  use_c10_dispatcher: full
  variants: function, method
  device_guard: False

- func: is_signed(Tensor self) -> bool
  use_c10_dispatcher: full
  variants: function, method
  device_guard: False

- func: kl_div(Tensor self, Tensor target, int reduction=Mean, *, bool log_target=False) -> Tensor
  use_c10_dispatcher: full

- func: kl_div_backward(Tensor grad_output, Tensor self, Tensor target, int reduction=Mean, *, bool log_target=False) -> Tensor
  use_c10_dispatcher: full
  dispatch:
    CPU: kl_div_backward_cpu
    CUDA: kl_div_backward_cuda

- func: kthvalue(Tensor self, int k, int dim=-1, bool keepdim=False) -> (Tensor values, Tensor indices)
  use_c10_dispatcher: full
  variants: function, method

- func: kthvalue.values(Tensor self, int k, int dim=-1, bool keepdim=False, *, Tensor(a!) values, Tensor(b!) indices) -> (Tensor(a!) values, Tensor(b!) indices)
  dispatch:
    CPU: kthvalue_out_cpu
    CUDA: kthvalue_out_cuda

- func: kthvalue.dimname(Tensor self, int k, Dimname dim, bool keepdim=False) -> (Tensor values, Tensor indices)
  variants: function, method

- func: kthvalue.dimname_out(Tensor self, int k, Dimname dim, bool keepdim=False, *, Tensor(a!) values, Tensor(b!) indices) -> (Tensor(a!) values, Tensor(b!) indices)

- func: layer_norm(Tensor input, int[] normalized_shape, Tensor? weight=None, Tensor? bias=None, float eps=1e-05, bool cudnn_enable=True) -> Tensor

- func: native_layer_norm(Tensor input, Tensor? weight, Tensor? bias, int M, int N, float eps) -> (Tensor, Tensor, Tensor)
  dispatch:
    CPU: layer_norm_cpu
    CUDA: layer_norm_cuda

- func: native_layer_norm_backward(Tensor grad_out, Tensor input, Tensor mean, Tensor rstd, Tensor? weight, int M, int N, bool[3] output_mask) -> (Tensor, Tensor, Tensor)
  dispatch:
    CPU: layer_norm_backward_cpu
    CUDA: layer_norm_backward_cuda

- func: linear(Tensor input, Tensor weight, Tensor? bias=None) -> Tensor
  python_module: nn

- func: mkldnn_linear(Tensor input, Tensor weight, Tensor? bias=None) -> Tensor
  python_module: nn
  dispatch:
    MkldnnCPU: mkldnn_linear

- func: fbgemm_linear_int8_weight_fp32_activation(Tensor input, Tensor weight, Tensor packed, Tensor col_offsets, Scalar weight_scale, Scalar weight_zero_point, Tensor bias) -> Tensor
  use_c10_dispatcher: full

- func: fbgemm_linear_int8_weight(Tensor input, Tensor weight, Tensor packed, Tensor col_offsets, Scalar weight_scale, Scalar weight_zero_point, Tensor bias) -> Tensor
  use_c10_dispatcher: full

- func: fbgemm_linear_quantize_weight(Tensor input) -> (Tensor, Tensor, float, int)
  use_c10_dispatcher: full

- func: fbgemm_pack_gemm_matrix_fp16(Tensor input) -> Tensor
  use_c10_dispatcher: full

- func: fbgemm_linear_fp16_weight_fp32_activation(Tensor input, Tensor packed_weight, Tensor bias) -> Tensor
  use_c10_dispatcher: full

- func: fbgemm_linear_fp16_weight(Tensor input, Tensor packed_weight, Tensor bias) -> Tensor
  use_c10_dispatcher: full

- func: fbgemm_pack_quantized_matrix(Tensor input) -> Tensor
  use_c10_dispatcher: full

- func: fbgemm_pack_quantized_matrix.KN(Tensor input, int K, int N) -> Tensor
  use_c10_dispatcher: full

- func: linspace(Scalar start, Scalar end, int steps=100, *, ScalarType? dtype=None, Layout? layout=None, Device? device=None, bool? pin_memory=None) -> Tensor
  use_c10_dispatcher: full

- func: linspace.out(Scalar start, Scalar end, int steps=100, *, Tensor(a!) out) -> Tensor(a!)
  dispatch:
    CPU: linspace_cpu_out
    CUDA: linspace_cuda_out

- func: log(Tensor self) -> Tensor
  use_c10_dispatcher: full
  variants: function, method

- func: log_(Tensor(a!) self) -> Tensor(a!)
  variants: function, method

- func: log.out(Tensor self, *, Tensor(a!) out) -> Tensor(a!)
  dispatch:
    CPU, CUDA: log_out

- func: log10(Tensor self) -> Tensor
  use_c10_dispatcher: full
  variants: function, method

- func: log10_(Tensor(a!) self) -> Tensor(a!)
  variants: function, method

- func: log10.out(Tensor self, *, Tensor(a!) out) -> Tensor(a!)
  dispatch:
    CPU, CUDA: log10_out

- func: log1p(Tensor self) -> Tensor
  use_c10_dispatcher: full
  variants: function, method

- func: log1p_(Tensor(a!) self) -> Tensor(a!)
  variants: function, method
  dispatch:
    CPU, CUDA: log1p_
    SparseCPU, SparseCUDA: log1p_sparse_

- func: log1p.out(Tensor self, *, Tensor(a!) out) -> Tensor(a!)
  dispatch:
    CPU, CUDA: log1p_out
    SparseCPU, SparseCUDA: log1p_out_sparse

- func: log2(Tensor self) -> Tensor
  use_c10_dispatcher: full
  variants: function, method

- func: log2_(Tensor(a!) self) -> Tensor(a!)
  variants: function, method

- func: log2.out(Tensor self, *, Tensor(a!) out) -> Tensor(a!)
  dispatch:
    CPU, CUDA: log2_out

- func: logaddexp.out(Tensor self, Tensor other, *, Tensor(a!) out) -> Tensor(a!)

- func: logaddexp(Tensor self, Tensor other) -> Tensor
  use_c10_dispatcher: full
  variants: method, function

- func: logaddexp2.out(Tensor self, Tensor other, *, Tensor(a!) out) -> Tensor(a!)

- func: logaddexp2(Tensor self, Tensor other) -> Tensor
  use_c10_dispatcher: full
  variants: method, function

- func: logdet(Tensor self) -> Tensor
  use_c10_dispatcher: full
  variants: function, method

- func: logspace(Scalar start, Scalar end, int steps=100, float base=10.0, *, ScalarType? dtype=None, Layout? layout=None, Device? device=None, bool? pin_memory=None) -> Tensor
  use_c10_dispatcher: full

- func: logspace.out(Scalar start, Scalar end, int steps=100, float base=10.0, *, Tensor(a!) out) -> Tensor(a!)
  dispatch:
    CPU: logspace_cpu_out
    CUDA: logspace_cuda_out

# log_softmax allows positional dtype, unlike most operators, because kwonly is BC-breaking when loading jit models.
- func: log_softmax.int(Tensor self, int dim, ScalarType? dtype=None) -> Tensor
  use_c10_dispatcher: full
  variants: function, method

- func: log_softmax.Dimname(Tensor self, Dimname dim, *, ScalarType? dtype=None) -> Tensor
  variants: function, method

- func: _log_softmax(Tensor self, int dim, bool half_to_float) -> Tensor
  use_c10_dispatcher: full
  dispatch:
    CPU: log_softmax_cpu
    CUDA: log_softmax_cuda

- func: _log_softmax_backward_data(Tensor grad_output, Tensor output, int dim, Tensor self) -> Tensor
  use_c10_dispatcher: full
  dispatch:
    CPU: log_softmax_backward_cpu
    CUDA: log_softmax_backward_cuda

- func: _logcumsumexp(Tensor self, int dim) -> Tensor
  use_c10_dispatcher: full
  dispatch:
    CPU: _logcumsumexp_cpu
    CUDA: _logcumsumexp_cuda

- func: _logcumsumexp.out(Tensor self, int dim, *, Tensor(a!) out) -> Tensor(a!)
  dispatch:
    CPU: _logcumsumexp_out_cpu
    CUDA: _logcumsumexp_out_cuda

- func: logcumsumexp(Tensor self, int dim) -> Tensor
  use_c10_dispatcher: full
  variants: function, method

- func: logcumsumexp.out(Tensor self, int dim, *, Tensor(a!) out) -> Tensor(a!)

- func: logcumsumexp.dimname(Tensor self, Dimname dim) -> Tensor
  variants: function, method

- func: logcumsumexp.dimname_out(Tensor self, Dimname dim, *, Tensor(a!) out) -> Tensor(a!)

- func: logsumexp(Tensor self, int[1] dim, bool keepdim=False) -> Tensor
  use_c10_dispatcher: full
  variants: function, method

- func: logsumexp.out(Tensor self, int[1] dim, bool keepdim=False, *, Tensor(a!) out) -> Tensor(a!)

- func: logsumexp.names(Tensor self, Dimname[1] dim, bool keepdim=False) -> Tensor
  variants: function, method

- func: logsumexp.names_out(Tensor self, Dimname[1] dim, bool keepdim=False, *, Tensor(a!) out) -> Tensor(a!)

- func: margin_ranking_loss(Tensor input1, Tensor input2, Tensor target, float margin=0.0, int reduction=Mean) -> Tensor
  use_c10_dispatcher: full

- func: matmul(Tensor self, Tensor other) -> Tensor
  use_c10_dispatcher: full
  variants: function, method

- func: matmul.out(Tensor self, Tensor other, *, Tensor(a!) out) -> Tensor(a!)

- func: matrix_rank.tol(Tensor self, float tol, bool symmetric=False) -> Tensor
  use_c10_dispatcher: full

- func: matrix_rank(Tensor self, bool symmetric=False) -> Tensor
  use_c10_dispatcher: full

- func: matrix_power(Tensor self, int n) -> Tensor
  use_c10_dispatcher: full
  variants: function, method

- func: max.dim(Tensor self, int dim, bool keepdim=False) -> (Tensor values, Tensor indices)
  use_c10_dispatcher: full
  variants: function, method

- func: max.dim_max(Tensor self, int dim, bool keepdim=False, *, Tensor(a!) max, Tensor(b!) max_values) -> (Tensor(a!) values, Tensor(b!) indices)

- func: max_values(Tensor self, int[1] dim, bool keepdim=False) -> Tensor
  use_c10_dispatcher: full
  variants: function, method

- func: max.names_dim(Tensor self, Dimname dim, bool keepdim=False) -> (Tensor values, Tensor indices)
  variants: function, method

- func: max.names_dim_max(Tensor self, Dimname dim, bool keepdim=False, *, Tensor(a!) max, Tensor(b!) max_values) -> (Tensor(a!) values, Tensor(b!) indices)

- func: max_values.names(Tensor self, Dimname[1] dim, bool keepdim=False) -> Tensor
  variants: function, method

# Return: (Tensor output, Tensor indices)
- func: max_pool1d_with_indices(Tensor self, int[1] kernel_size, int[1] stride=[], int[1] padding=0, int[1] dilation=1, bool ceil_mode=False) -> (Tensor, Tensor)
  use_c10_dispatcher: full

- func: max_pool1d(Tensor self, int[1] kernel_size, int[1] stride=[], int[1] padding=0, int[1] dilation=1, bool ceil_mode=False) -> Tensor
  use_c10_dispatcher: full

- func: max_pool2d(Tensor self, int[2] kernel_size, int[2] stride=[], int[2] padding=0, int[2] dilation=1, bool ceil_mode=False) -> Tensor
  use_c10_dispatcher: full

- func: mkldnn_max_pool2d(Tensor self, int[2] kernel_size, int[2] stride=[], int[2] padding=0, int[2] dilation=1, bool ceil_mode=False) -> Tensor
  use_c10_dispatcher: full
  dispatch:
    MkldnnCPU: mkldnn_max_pool2d

- func: mkldnn_max_pool3d(Tensor self, int[3] kernel_size, int[3] stride=[], int[3] padding=0, int[3] dilation=1, bool ceil_mode=False) -> Tensor
  use_c10_dispatcher: full
  dispatch:
    MkldnnCPU: mkldnn_max_pool3d

- func: quantized_max_pool2d(Tensor self, int[2] kernel_size, int[2] stride=[], int[2] padding=0, int[2] dilation=1, bool ceil_mode=False) -> Tensor
  use_c10_dispatcher: full
  dispatch:
    QuantizedCPU: quantized_max_pool2d

- func: max_pool3d(Tensor self, int[3] kernel_size, int[3] stride=[], int[3] padding=0, int[3] dilation=1, bool ceil_mode=False) -> Tensor
  use_c10_dispatcher: full

# The CPU and GPU dispatch variants are named weirdly here because otherwise there
# are namespacing issues in C++
- func: mean(Tensor self, *, ScalarType? dtype=None) -> Tensor
  use_c10_dispatcher: full
  variants: function, method
  dispatch:
    CPU, CUDA: mean_cpu_gpu
    QuantizedCPU: quantized_mean_cpu

- func: mean.dim(Tensor self, int[1] dim, bool keepdim=False, *, ScalarType? dtype=None) -> Tensor
  use_c10_dispatcher: full
  variants: function, method
  dispatch:
    CPU, CUDA: mean_cpu_gpu
    QuantizedCPU: quantized_mean_cpu
    Vulkan: mean_vulkan

- func: mean.out(Tensor self, int[1] dim, bool keepdim=False, *, ScalarType? dtype=None, Tensor(a!) out) -> Tensor(a!)
  dispatch:
    CPU, CUDA: mean_out_cpu_gpu
    QuantizedCPU: quantized_mean_out_cpu

- func: mean.names_dim(Tensor self, Dimname[1] dim, bool keepdim=False, *, ScalarType? dtype=None) -> Tensor
  variants: function, method

- func: mean.names_out(Tensor self, Dimname[1] dim, bool keepdim=False, *, ScalarType? dtype=None, Tensor(a!) out) -> Tensor(a!)

- func: median.dim(Tensor self, int dim, bool keepdim=False) -> (Tensor values, Tensor indices)
  use_c10_dispatcher: full
  variants: function, method

- func: median.dim_values(Tensor self, int dim, bool keepdim=False, *, Tensor(a!) values, Tensor(b!) indices) -> (Tensor(a!) values, Tensor(b!) indices)

- func: median.names_dim(Tensor self, Dimname dim, bool keepdim=False) -> (Tensor values, Tensor indices)
  variants: function, method

- func: median.names_dim_values(Tensor self, Dimname dim, bool keepdim=False, *, Tensor(a!) values, Tensor(b!) indices) -> (Tensor(a!) values, Tensor(b!) indices)

- func: min.dim(Tensor self, int dim, bool keepdim=False) -> (Tensor values, Tensor indices)
  use_c10_dispatcher: full
  variants: function, method

- func: min.dim_min(Tensor self, int dim, bool keepdim=False, *, Tensor(a!) min, Tensor(b!) min_indices) -> (Tensor(a!) values, Tensor(b!) indices)

- func: min_values(Tensor self, int[1] dim, bool keepdim=False) -> Tensor
  use_c10_dispatcher: full
  variants: function, method

- func: min.names_dim(Tensor self, Dimname dim, bool keepdim=False) -> (Tensor values, Tensor indices)
  variants: function, method

- func: min.names_dim_min(Tensor self, Dimname dim, bool keepdim=False, *, Tensor(a!) min, Tensor(b!) min_indices) -> (Tensor(a!) values, Tensor(b!) indices)

- func: min_values.names(Tensor self, Dimname[1] dim, bool keepdim=False) -> Tensor
  variants: function, method

- func: mkldnn_convolution(Tensor self, Tensor weight, Tensor? bias, int[] padding, int[] stride, int[] dilation, int groups) -> Tensor

- func: mkldnn_convolution_backward_input(int[] self_size, Tensor grad_output, Tensor weight, int[] padding, int[] stride, int[] dilation, int groups, bool bias_defined) -> Tensor
  use_c10_dispatcher: full

- func: mkldnn_convolution_backward_weights(int[] weight_size, Tensor grad_output, Tensor self, int[] padding, int[] stride, int[] dilation, int groups, bool bias_defined) -> (Tensor, Tensor)
  use_c10_dispatcher: full

- func: mkldnn_convolution_backward(Tensor self, Tensor grad_output, Tensor weight, int[] padding, int[] stride, int[] dilation, int groups, bool[3] output_mask) -> (Tensor, Tensor, Tensor)
  use_c10_dispatcher: full

- func: miopen_batch_norm(Tensor input, Tensor weight, Tensor? bias, Tensor? running_mean, Tensor? running_var, bool training, float exponential_average_factor, float epsilon) -> (Tensor, Tensor, Tensor)
  dispatch:
    CUDA: miopen_batch_norm

- func: miopen_batch_norm_backward(Tensor input, Tensor grad_output, Tensor weight, Tensor? running_mean, Tensor? running_var, Tensor? save_mean, Tensor? save_var, float epsilon) -> (Tensor, Tensor, Tensor)
  dispatch:
    CUDA: miopen_batch_norm_backward

- func: miopen_convolution(Tensor self, Tensor weight, Tensor? bias, int[] padding, int[] stride, int[] dilation, int groups, bool benchmark, bool deterministic) -> Tensor
  dispatch:
    CUDA: miopen_convolution

- func: miopen_convolution_backward_input(int[] self_size, Tensor grad_output, Tensor weight, int[] padding, int[] stride, int[] dilation, int groups, bool benchmark, bool deterministic) -> Tensor
  use_c10_dispatcher: full
  dispatch:
    CUDA: miopen_convolution_backward_input

- func: miopen_convolution_backward(Tensor self, Tensor grad_output, Tensor weight, int[] padding, int[] stride, int[] dilation, int groups, bool benchmark, bool deterministic, bool[3] output_mask) -> (Tensor, Tensor, Tensor)
  use_c10_dispatcher: full
  dispatch:
    CUDA: miopen_convolution_backward

- func: miopen_convolution_backward_bias(Tensor grad_output) -> Tensor
  use_c10_dispatcher: full
  dispatch:
    CUDA: miopen_convolution_backward_bias

- func: miopen_convolution_backward_weight(int[] weight_size, Tensor grad_output, Tensor self, int[] padding, int[] stride, int[] dilation, int groups, bool benchmark, bool deterministic) -> Tensor
  use_c10_dispatcher: full
  dispatch:
    CUDA: miopen_convolution_backward_weight

- func: miopen_convolution_transpose(Tensor self, Tensor weight, Tensor? bias, int[] padding, int[] output_padding, int[] stride, int[] dilation, int groups, bool benchmark, bool deterministic) -> Tensor
  dispatch:
    CUDA: miopen_convolution_transpose

# NB: output_padding not strictly needed here, but it's helpful for the float
# backwards
- func: miopen_convolution_transpose_backward(Tensor self, Tensor grad_output, Tensor weight, int[] padding, int[] output_padding, int[] stride, int[] dilation, int groups, bool benchmark, bool deterministic, bool[3] output_mask) -> (Tensor, Tensor, Tensor)
  use_c10_dispatcher: full
  dispatch:
    CUDA: miopen_convolution_transpose_backward

- func: miopen_convolution_transpose_backward_input(Tensor grad_output, Tensor weight, int[] padding, int[] stride, int[] dilation, int groups, bool benchmark, bool deterministic) -> Tensor
  use_c10_dispatcher: full
  dispatch:
    CUDA: miopen_convolution_transpose_backward_input

- func: miopen_convolution_transpose_backward_weight(int[] weight_size, Tensor grad_output, Tensor self, int[] padding, int[] stride, int[] dilation, int groups, bool benchmark, bool deterministic) -> Tensor
  use_c10_dispatcher: full
  dispatch:
    CUDA: miopen_convolution_transpose_backward_weight

- func: miopen_depthwise_convolution(Tensor self, Tensor weight, Tensor? bias, int[] padding, int[] stride, int[] dilation, int groups, bool benchmark, bool deterministic) -> Tensor
  dispatch:
    CUDA: miopen_depthwise_convolution

- func: miopen_depthwise_convolution_backward_input(int[] self_size, Tensor grad_output, Tensor weight, int[] padding, int[] stride, int[] dilation, int groups, bool benchmark, bool deterministic) -> Tensor
  use_c10_dispatcher: full
  dispatch:
    CUDA: miopen_depthwise_convolution_backward_input

- func: miopen_depthwise_convolution_backward(Tensor self, Tensor grad_output, Tensor weight, int[] padding, int[] stride, int[] dilation, int groups, bool benchmark, bool deterministic, bool[3] output_mask) -> (Tensor, Tensor, Tensor)
  use_c10_dispatcher: full
  dispatch:
    CUDA: miopen_depthwise_convolution_backward

- func: miopen_depthwise_convolution_backward_weight(int[] weight_size, Tensor grad_output, Tensor self, int[] padding, int[] stride, int[] dilation, int groups, bool benchmark, bool deterministic) -> Tensor
  use_c10_dispatcher: full
  dispatch:
    CUDA: miopen_depthwise_convolution_backward_weight

- func: miopen_rnn(Tensor input, Tensor[] weight, int weight_stride0, Tensor hx, Tensor? cx, int mode, int hidden_size, int num_layers, bool batch_first, float dropout, bool train, bool bidirectional, int[] batch_sizes, Tensor? dropout_state) -> (Tensor, Tensor, Tensor, Tensor, Tensor)
  dispatch:
    CUDA: miopen_rnn

- func: miopen_rnn_backward(Tensor input, Tensor[] weight, int weight_stride0, Tensor weight_buf, Tensor hx, Tensor? cx, Tensor output, Tensor? grad_output, Tensor? grad_hy, Tensor? grad_cy, int mode, int hidden_size, int num_layers, bool batch_first, float dropout, bool train, bool bidirectional, int[] batch_sizes, Tensor? dropout_state, Tensor reserve, bool[4] output_mask) -> (Tensor, Tensor, Tensor, Tensor[])
  dispatch:
    CUDA: miopen_rnn_backward

- func: mm(Tensor self, Tensor mat2) -> Tensor
  use_c10_dispatcher: full
  variants: function, method
  dispatch:
    CPU: mm_cpu
    CUDA: mm_cuda
    SparseCPU, SparseCUDA: _sparse_mm

- func: mm.out(Tensor self, Tensor mat2, *, Tensor(a!) out) -> Tensor(a!)
  dispatch:
    CPU: mm_cpu_out
    CUDA: mm_out_cuda
    SparseCPU, SparseCUDA: _sparse_mm_out

- func: _sparse_mm(Tensor sparse, Tensor dense) -> Tensor
  use_c10_dispatcher: full

- func: mode(Tensor self, int dim=-1, bool keepdim=False) -> (Tensor values, Tensor indices)
  use_c10_dispatcher: full
  variants: function, method

- func: mode.values(Tensor self, int dim=-1, bool keepdim=False, *, Tensor(a!) values, Tensor(b!) indices) -> (Tensor(a!) values, Tensor(b!) indices)

- func: mode.dimname(Tensor self, Dimname dim, bool keepdim=False) -> (Tensor values, Tensor indices)
  variants: function, method

- func: mode.dimname_out(Tensor self, Dimname dim, bool keepdim=False, *, Tensor(a!) values, Tensor(b!) indices) -> (Tensor(a!) values, Tensor(b!) indices)

- func: mul.Tensor(Tensor self, Tensor other) -> Tensor
  use_c10_dispatcher: full
  variants: function, method
  dispatch:
    CPU, CUDA: mul
    SparseCPU, SparseCUDA: mul_sparse
    MkldnnCPU: mkldnn_mul

- func: mul_.Tensor(Tensor(a!) self, Tensor other) -> Tensor(a!)
  variants: method
  dispatch:
    CPU, CUDA: mul_
    SparseCPU, SparseCUDA: mul_sparse_
    MkldnnCPU: mkldnn_mul_

- func: mul.out(Tensor self, Tensor other, *, Tensor(a!) out) -> Tensor(a!)
  dispatch:
    CPU, CUDA: mul_out
    SparseCPU: mul_out_sparse_cpu
    SparseCUDA: mul_out_sparse_cuda
    MkldnnCPU: mkldnn_mul_out

  # For C++ only, until we have conversion from C++ numbers to Tensor
- func: mul.Scalar(Tensor self, Scalar other) -> Tensor
  use_c10_dispatcher: full
  variants: function, method

- func: mul_.Scalar(Tensor(a!) self, Scalar other) -> Tensor(a!)
  variants: method

- func: mv(Tensor self, Tensor vec) -> Tensor
  use_c10_dispatcher: full
  variants: function, method
  dispatch:
    CPU, CUDA: mv
    SparseCPU, SparseCUDA: mv_sparse

- func: mv.out(Tensor self, Tensor vec, *, Tensor(a!) out) -> Tensor(a!)

- func: mvlgamma(Tensor self, int p) -> Tensor
  use_c10_dispatcher: full
  variants: function, method

- func: mvlgamma_(Tensor(a!) self, int p) -> Tensor(a!)
  variants: method

- func: narrow_copy(Tensor self, int dim, int start, int length) -> Tensor
  use_c10_dispatcher: full
  variants: method
  dispatch:
    CPU, CUDA: narrow_copy_dense
    SparseCPU, SparseCUDA: narrow_copy_sparse

- func: narrow(Tensor(a) self, int dim, int start, int length) -> Tensor(a)
  use_c10_dispatcher: full
  variants: function, method
  device_guard: False

- func: narrow.Tensor(Tensor(a) self, int dim, Tensor start, int length) -> Tensor(a)
  use_c10_dispatcher: full
  variants: function, method
  device_guard: False

- func: native_batch_norm(Tensor input, Tensor? weight, Tensor? bias, Tensor? running_mean, Tensor? running_var, bool training, float momentum, float eps) -> (Tensor, Tensor, Tensor)
  dispatch:
    CPU: batch_norm_cpu
    CUDA: batch_norm_cuda
    MkldnnCPU: mkldnn_batch_norm

- func: native_batch_norm.out(Tensor input, Tensor? weight, Tensor? bias, Tensor? running_mean, Tensor? running_var, bool training, float momentum, float eps, *, Tensor(a!) out, Tensor(b!) save_mean, Tensor(c!) save_invstd) -> (Tensor(a!), Tensor(b!), Tensor(c!))
  dispatch:
    CUDA: batch_norm_cuda_out

- func: batch_norm_stats(Tensor input, float eps) -> (Tensor, Tensor)
  use_c10_dispatcher: full
  dispatch:
    CUDA: batch_norm_stats_cuda

- func: batch_norm_elemt(Tensor input, Tensor? weight, Tensor? bias, Tensor mean, Tensor invstd, float eps) -> Tensor
  dispatch:
    CUDA: batch_norm_elemt_cuda

- func: batch_norm_elemt.out(Tensor input, Tensor? weight, Tensor? bias, Tensor mean, Tensor invstd, float eps, *, Tensor(a!) out) -> Tensor(a!)
  dispatch:
    CUDA: batch_norm_elemt_cuda_out

# for backward compatibility
- func: batch_norm_gather_stats(Tensor input, Tensor mean, Tensor invstd, Tensor? running_mean, Tensor? running_var, float momentum, float eps, int count) -> (Tensor, Tensor)
  dispatch:
    CUDA: batch_norm_gather_stats_cuda

- func: batch_norm_gather_stats_with_counts(Tensor input, Tensor mean, Tensor invstd, Tensor? running_mean, Tensor? running_var, float momentum, float eps, Tensor counts) -> (Tensor, Tensor)
  dispatch:
    CUDA: batch_norm_gather_stats_with_counts_cuda

- func: native_batch_norm_backward(Tensor grad_out, Tensor input, Tensor? weight, Tensor? running_mean, Tensor? running_var, Tensor? save_mean, Tensor? save_invstd, bool train, float eps, bool[3] output_mask) -> (Tensor, Tensor, Tensor)
  dispatch:
    CPU: batch_norm_backward_cpu
    CUDA: batch_norm_backward_cuda

- func: batch_norm_backward_reduce(Tensor grad_out, Tensor input, Tensor mean, Tensor invstd, Tensor? weight, bool input_g, bool weight_g, bool bias_g) -> (Tensor, Tensor, Tensor, Tensor)
  dispatch:
    CUDA: batch_norm_backward_reduce_cuda

- func: batch_norm_backward_elemt(Tensor grad_out, Tensor input, Tensor mean, Tensor invstd, Tensor? weight, Tensor mean_dy, Tensor mean_dy_xmu) -> Tensor
  dispatch:
    CUDA: batch_norm_backward_elemt_cuda

- func: batch_norm_update_stats(Tensor input, Tensor? running_mean, Tensor? running_var, float momentum) -> (Tensor, Tensor)
  dispatch:
    CPU: batch_norm_update_stats_cpu
    CUDA: batch_norm_update_stats_cuda

- func: is_vulkan_available() -> bool
  use_c10_dispatcher: full

- func: _nnpack_available() -> bool
  use_c10_dispatcher: full

- func: _nnpack_spatial_convolution(Tensor input, Tensor weight, Tensor? bias, int[2] padding, int[2] stride=1) -> Tensor
  variants: function

- func: _nnpack_spatial_convolution_backward(Tensor input, Tensor grad_output, Tensor weight, int[2] padding, bool[3] output_mask) -> (Tensor, Tensor, Tensor)
  use_c10_dispatcher: full
  variants: function

- func: _nnpack_spatial_convolution_backward_input(Tensor input, Tensor grad_output, Tensor weight, int[2] padding) -> Tensor
  use_c10_dispatcher: full
  variants: function

- func: _nnpack_spatial_convolution_backward_weight(Tensor input, int[] weightsize, Tensor grad_output, int[2] padding) -> Tensor
  use_c10_dispatcher: full
  variants: function

- func: ones.names(int[] size, *, Dimname[]? names, ScalarType? dtype=None, Layout? layout=None, Device? device=None, bool? pin_memory=None) -> Tensor
  device_guard: False

- func: ones(int[] size, *, ScalarType? dtype=None, Layout? layout=None, Device? device=None, bool? pin_memory=None) -> Tensor
  use_c10_dispatcher: full

- func: ones.out(int[] size, *, Tensor(a!) out) -> Tensor(a!)

- func: ones_like(Tensor self, *, ScalarType? dtype=None, Layout? layout=None, Device? device=None, bool? pin_memory=None, MemoryFormat? memory_format=None) -> Tensor
  use_c10_dispatcher: full

- func: pairwise_distance(Tensor x1, Tensor x2, float p=2, float eps=1e-06, bool keepdim=False) -> Tensor
  use_c10_dispatcher: full

- func: cdist(Tensor x1, Tensor x2, float p=2, int? compute_mode=None) -> Tensor
  use_c10_dispatcher: full

- func: _euclidean_dist(Tensor x1, Tensor x2) -> Tensor
  use_c10_dispatcher: full

- func: _cdist_forward(Tensor x1, Tensor x2, float p, int? compute_mode) -> Tensor
  use_c10_dispatcher: full

- func: _cdist_backward(Tensor grad, Tensor x1, Tensor x2, float p, Tensor cdist) -> Tensor
  use_c10_dispatcher: full

- func: pdist(Tensor self, float p=2) -> Tensor
  use_c10_dispatcher: full

- func: _pdist_forward(Tensor self, float p=2) -> Tensor
  use_c10_dispatcher: full

- func: _pdist_backward(Tensor grad, Tensor self, float p, Tensor pdist) -> Tensor
  use_c10_dispatcher: full

- func: cosine_similarity(Tensor x1, Tensor x2, int dim=1, float eps=1e-08) -> Tensor
  use_c10_dispatcher: full
  variants: function

- func: permute(Tensor(a) self, int[] dims) -> Tensor(a)
  use_c10_dispatcher: full
  variants: method  # This is method-only to match the previous tensor API. In the future we could make this a function too.

# Only exposed from C++ -- in Python,
# we expose it as an attribute `T`, not a function.
#
# I'd like to name this "T" in C++ too, but
# calling a native function "T" causes undefined
# behavior on Windows, for reasons I don't understand
# (maybe related to capital letter collation somehow...)
- func: numpy_T(Tensor(a) self) -> Tensor(a)
  use_c10_dispatcher: full
  variants: method

- func: pixel_shuffle(Tensor self, int upscale_factor) -> Tensor
  use_c10_dispatcher: full

- func: channel_shuffle(Tensor self, int groups) -> Tensor
  use_c10_dispatcher: full
  dispatch:
    CPU: channel_shuffle
    QuantizedCPU: quantized_channel_shuffle

- func: is_pinned(Tensor self) -> bool
  use_c10_dispatcher: full
  variants: method

- func: pin_memory(Tensor(a) self) -> Tensor(a)
  use_c10_dispatcher: full
  variants: method

- func: pinverse(Tensor self, float rcond=1e-15) -> Tensor
  use_c10_dispatcher: full
  variants: function, method

- func: poisson_nll_loss(Tensor input, Tensor target, bool log_input, bool full, float eps, int reduction) -> Tensor
  use_c10_dispatcher: full
  variants: function

- func: rad2deg(Tensor self) -> Tensor
  use_c10_dispatcher: full
  variants: function, method
  supports_named_tensor: True

- func: rad2deg_(Tensor(a!) self) -> Tensor(a!)
  variants: function, method
  supports_named_tensor: True

- func: rad2deg.out(Tensor self, *, Tensor(a!) out) -> Tensor(a!)
  supports_named_tensor: True

- func: deg2rad(Tensor self) -> Tensor
  use_c10_dispatcher: full
  variants: function, method
  supports_named_tensor: True

- func: deg2rad_(Tensor(a!) self) -> Tensor(a!)
  variants: function, method
  supports_named_tensor: True

- func: deg2rad.out(Tensor self, *, Tensor(a!) out) -> Tensor(a!)
  supports_named_tensor: True

- func: scalar_tensor(Scalar s, *, ScalarType? dtype=None, Layout? layout=None, Device? device=None, bool? pin_memory=None) -> Tensor
  use_c10_dispatcher: full

- func: rand.names(int[] size, *, Dimname[]? names, ScalarType? dtype=None, Layout? layout=None, Device? device=None, bool? pin_memory=None) -> Tensor
  device_guard: False

- func: rand.generator_with_names(int[] size, *, Generator? generator, Dimname[]? names, ScalarType? dtype=None, Layout? layout=None, Device? device=None, bool? pin_memory=None) -> Tensor
  device_guard: False

- func: rand(int[] size, *, ScalarType? dtype=None, Layout? layout=None, Device? device=None, bool? pin_memory=None) -> Tensor
  use_c10_dispatcher: full

- func: rand.generator(int[] size, *, Generator? generator, ScalarType? dtype=None, Layout? layout=None, Device? device=None, bool? pin_memory=None) -> Tensor

- func: rand.out(int[] size, *, Tensor(a!) out) -> Tensor(a!)

- func: rand.generator_out(int[] size, *, Generator? generator, Tensor(a!) out) -> Tensor(a!)

- func: rand_like(Tensor self, *, ScalarType? dtype=None, Layout? layout=None, Device? device=None, bool? pin_memory=None, MemoryFormat? memory_format=None) -> Tensor
  use_c10_dispatcher: full

- func: randint(int high, int[] size, *, ScalarType? dtype=None, Layout? layout=None, Device? device=None, bool? pin_memory=None) -> Tensor
  use_c10_dispatcher: full

- func: randint.generator(int high, int[] size, *, Generator? generator, ScalarType? dtype=None, Layout? layout=None, Device? device=None, bool? pin_memory=None) -> Tensor

- func: randint.low(int low, int high, int[] size, *, ScalarType? dtype=None, Layout? layout=None, Device? device=None, bool? pin_memory=None) -> Tensor
  use_c10_dispatcher: full

- func: randint.low_generator(int low, int high, int[] size, *, Generator? generator, ScalarType? dtype=None, Layout? layout=None, Device? device=None, bool? pin_memory=None) -> Tensor

- func: randint.out(int high, int[] size, *, Tensor(a!) out) -> Tensor(a!)

- func: randint.generator_out(int high, int[] size, *, Generator? generator, Tensor(a!) out) -> Tensor(a!)

- func: randint.low_out(int low, int high, int[] size, *, Tensor(a!) out) -> Tensor(a!)

- func: randint.low_generator_out(int low, int high, int[] size, *, Generator? generator, Tensor(a!) out) -> Tensor(a!)

- func: randint_like(Tensor self, int high, *, ScalarType? dtype=None, Layout? layout=None, Device? device=None, bool? pin_memory=None, MemoryFormat? memory_format=None) -> Tensor
  use_c10_dispatcher: full

- func: randint_like.low_dtype(Tensor self, int low, int high, *, ScalarType? dtype=None, Layout? layout=None, Device? device=None, bool? pin_memory=None, MemoryFormat? memory_format=None) -> Tensor
  use_c10_dispatcher: full

- func: randn(int[] size, *, ScalarType? dtype=None, Layout? layout=None, Device? device=None, bool? pin_memory=None) -> Tensor
  use_c10_dispatcher: full

- func: randn.generator(int[] size, *, Generator? generator, ScalarType? dtype=None, Layout? layout=None, Device? device=None, bool? pin_memory=None) -> Tensor

- func: randn.names(int[] size, *, Dimname[]? names, ScalarType? dtype=None, Layout? layout=None, Device? device=None, bool? pin_memory=None) -> Tensor
  device_guard: False

- func: randn.generator_with_names(int[] size, *, Generator? generator, Dimname[]? names, ScalarType? dtype=None, Layout? layout=None, Device? device=None, bool? pin_memory=None) -> Tensor
  device_guard: False

- func: randn.out(int[] size, *, Tensor(a!) out) -> Tensor(a!)

- func: randn.generator_out(int[] size, *, Generator? generator, Tensor(a!) out) -> Tensor(a!)

- func: randn_like(Tensor self, *, ScalarType? dtype=None, Layout? layout=None, Device? device=None, bool? pin_memory=None, MemoryFormat? memory_format=None) -> Tensor
  use_c10_dispatcher: full

- func: randperm(int n, *, ScalarType? dtype=None, Layout? layout=None, Device? device=None, bool? pin_memory=None) -> Tensor
  use_c10_dispatcher: full

- func: randperm.generator(int n, *, Generator? generator, ScalarType? dtype=None, Layout? layout=None, Device? device=None, bool? pin_memory=None) -> Tensor

- func: randperm.out(int n, *, Tensor(a!) out) -> Tensor(a!)

- func: randperm.generator_out(int n, *, Generator? generator, Tensor(a!) out) -> Tensor(a!)
  dispatch:
    CPU: randperm_out_cpu
    CUDA: randperm_out_cuda

- func: range.step(Scalar start, Scalar end, Scalar step=1, *, ScalarType? dtype=None, Layout? layout=None, Device? device=None, bool? pin_memory=None) -> Tensor
  use_c10_dispatcher: full

- func: range(Scalar start, Scalar end, *, ScalarType? dtype=None, Layout? layout=None, Device? device=None, bool? pin_memory=None) -> Tensor
  use_c10_dispatcher: full

- func: range.out(Scalar start, Scalar end, Scalar step=1, *, Tensor(a!) out) -> Tensor(a!)
  dispatch:
    CPU: range_cpu_out
    CUDA: range_cuda_out

- func: reciprocal(Tensor self) -> Tensor
  use_c10_dispatcher: full
  variants: function, method

- func: reciprocal_(Tensor(a!) self) -> Tensor(a!)
  variants: function, method

- func: reciprocal.out(Tensor self, *, Tensor(a!) out) -> Tensor(a!)

- func: neg(Tensor self) -> Tensor
  use_c10_dispatcher: full
  variants: function, method

- func: neg_(Tensor(a!) self) -> Tensor(a!)
  variants: function, method

- func: neg.out(Tensor self, *, Tensor(a!) out) -> Tensor(a!)
  dispatch:
    CPU, CUDA: neg_out

- func: repeat(Tensor self, int[] repeats) -> Tensor
  use_c10_dispatcher: full
  variants: method  # This is method-only to match the previous tensor API. In the future we could make this a function too.

- func: repeat_interleave.Tensor(Tensor repeats) -> Tensor
  use_c10_dispatcher: full
  variants: function
  dispatch:
    CPU: repeat_interleave_cpu
    CUDA: repeat_interleave_cuda

- func: repeat_interleave.self_Tensor(Tensor self, Tensor repeats, int? dim=None) -> Tensor
  use_c10_dispatcher: full
  variants: function, method

- func: repeat_interleave.self_int(Tensor self, int repeats, int? dim=None) -> Tensor
  use_c10_dispatcher: full
  variants: function, method

- func: reshape(Tensor(a) self, int[] shape) -> Tensor(a)
  use_c10_dispatcher: full
  variants: function, method
  device_guard: False

- func: _mkldnn_reshape(Tensor self, int[] shape) -> Tensor
  use_c10_dispatcher: full
  device_guard: False
  dispatch:
    MkldnnCPU: mkldnn_reshape

- func: reshape_as(Tensor(a) self, Tensor other) -> Tensor(a)
  use_c10_dispatcher: full
  variants: method
  device_guard: False

- func: round(Tensor self) -> Tensor
  use_c10_dispatcher: full
  variants: function, method

- func: round_(Tensor(a!) self) -> Tensor(a!)
  variants: function, method

- func: round.out(Tensor self, *, Tensor(a!) out) -> Tensor(a!)
  dispatch:
    CPU: round_out
    CUDA: round_out

- func: rrelu(Tensor self, Scalar lower=0.125, Scalar upper=0.3333333333333333, bool training=False, Generator? generator=None) -> Tensor

- func: rrelu_(Tensor(a!) self, Scalar lower=0.125, Scalar upper=0.3333333333333333, bool training=False, Generator? generator=None) -> Tensor(a!)

- func: relu(Tensor self) -> Tensor
  use_c10_dispatcher: full
  variants: function, method
  dispatch:
    CPU, CUDA: relu
    MkldnnCPU: mkldnn_relu
    QuantizedCPU: quantized_relu

- func: relu_(Tensor(a!) self) -> Tensor(a!)
  variants: function, method
  dispatch:
    CPU, CUDA: relu_
    MkldnnCPU: mkldnn_relu_
    QuantizedCPU: quantized_relu_

- func: prelu(Tensor self, Tensor weight) -> Tensor
  use_c10_dispatcher: full
  variants: function, method
  dispatch:
    CPU: prelu_cpu
    CUDA: prelu_cuda

- func: prelu_backward(Tensor grad_output, Tensor self, Tensor weight) -> (Tensor, Tensor)
  use_c10_dispatcher: full
  variants: function, method
  dispatch:
    CPU: prelu_backward_cpu
    CUDA: prelu_backward_cuda

- func: gelu(Tensor self) -> Tensor
  use_c10_dispatcher: full
  python_module: nn
  dispatch:
    CPU: gelu_cpu
    CUDA: gelu_cuda

- func: gelu_backward(Tensor grad, Tensor self) -> Tensor
  use_c10_dispatcher: full
  python_module: nn
  dispatch:
    CPU: gelu_backward_cpu
    CUDA: gelu_backward_cuda

- func: hardshrink(Tensor self, Scalar lambd=0.5) -> Tensor
  use_c10_dispatcher: full
  variants: function, method

- func: hardshrink_backward(Tensor grad_out, Tensor self, Scalar lambd) -> Tensor
  use_c10_dispatcher: full
  variants: function, method

- func: rsqrt(Tensor self) -> Tensor
  use_c10_dispatcher: full
  variants: function, method

- func: rsqrt_(Tensor(a!) self) -> Tensor(a!)
  variants: function, method

- func: rsqrt.out(Tensor self, *, Tensor(a!) out) -> Tensor(a!)
  dispatch:
    CPU, CUDA: rsqrt_out

- func: select.Dimname(Tensor(a) self, Dimname dim, int index) -> Tensor(a)
  variants: function, method
  device_guard: False

- func: select.int(Tensor(a) self, int dim, int index) -> Tensor(a)
  use_c10_dispatcher: full
  variants: function, method
  device_guard: False

- func: selu(Tensor self) -> Tensor
  use_c10_dispatcher: full

- func: selu_(Tensor(a!) self) -> Tensor(a!)

- func: celu(Tensor self, Scalar alpha=1.0) -> Tensor
  use_c10_dispatcher: full

- func: celu_(Tensor(a!) self, Scalar alpha=1.0) -> Tensor(a!)

- func: silu(Tensor self) -> Tensor
  use_c10_dispatcher: full
  python_module: nn

- func: silu_(Tensor(a!) self) -> Tensor(a!)
  python_module: nn

- func: silu.out(Tensor self, *, Tensor(a!) out) -> Tensor(a!)
  python_module: nn

- func: silu_backward(Tensor grad_output, Tensor self) -> Tensor
  use_c10_dispatcher: full
  python_module: nn

- func: sigmoid(Tensor self) -> Tensor
  use_c10_dispatcher: full
  variants: function, method
  dispatch:
    CPU, CUDA: sigmoid
    QuantizedCPU: quantized_sigmoid
    MkldnnCPU: mkldnn_sigmoid

- func: sigmoid_(Tensor(a!) self) -> Tensor(a!)
  variants: function, method
  dispatch:
    CPU, CUDA: sigmoid_
    MkldnnCPU: mkldnn_sigmoid_

- func: sigmoid.out(Tensor self, *, Tensor(a!) out) -> Tensor(a!)

- func: logit(Tensor self, float? eps=None) -> Tensor
  use_c10_dispatcher: full
  variants: function, method
  dispatch:
    CPU, CUDA: logit

- func: logit_(Tensor(a!) self, float? eps=None) -> Tensor(a!)
  variants: function, method
  dispatch:
    CPU, CUDA: logit_

- func: logit.out(Tensor self, float? eps=None, *, Tensor(a!) out) -> Tensor(a!)

- func: sin(Tensor self) -> Tensor
  use_c10_dispatcher: full
  variants: function, method

- func: sin_(Tensor(a!) self) -> Tensor(a!)
  variants: function, method

- func: sin.out(Tensor self, *, Tensor(a!) out) -> Tensor(a!)
  dispatch:
    CPU, CUDA: sin_out

- func: sinh(Tensor self) -> Tensor
  use_c10_dispatcher: full
  variants: function, method

- func: sinh_(Tensor(a!) self) -> Tensor(a!)
  variants: function, method

- func: sinh.out(Tensor self, *, Tensor(a!) out) -> Tensor(a!)

# Returns a copy of this `Variable` that is detached from its autograd graph.
# This method is OK to call if the `Variable` is a view.
#
# NOTE: Previously, if we change the tensor metadata (e.g. sizes / strides /
# storage / storage_offset) of a tensor created from `detach()`, those metadata
# in the original tensor will also be updated. However, the new behavior is that
# those metadata changes to the detached tensor will not update the original tensor
# anymore, and in the `detach()` function we need to set `allow_tensor_metadata_change_`
# to false to make such changes explicitly illegal, in order to prevent users from
# changing metadata of the detached tensor and expecting the original tensor to also
# be updated.
- func: detach(Tensor(a) self) -> Tensor(a)
  use_c10_dispatcher: full
  manual_kernel_registration: True
  variants: function, method

# Like `detach()`, but modifies this `Variable` in-place. This method may
# only be called on non-view `Variable`s. You can use `is_view()` to check
# this. If this `Variable` is a view, throws an `std::runtime_error()`.
- func: detach_(Tensor(a!) self) -> Tensor(a!)
  manual_kernel_registration: True
  variants: function, method

- func: size.int(Tensor self, int dim) -> int
  use_c10_dispatcher: full
  variants: function, method
  device_guard: False

- func: size.Dimname(Tensor self, Dimname dim) -> int
  variants: function, method
  device_guard: False

- func: slice.Tensor(Tensor(a) self, int dim=0, int start=0, int end=9223372036854775807, int step=1) -> Tensor(a)
  use_c10_dispatcher: full
  variants: function, method
  device_guard: False

- func: slogdet(Tensor self) -> (Tensor sign, Tensor logabsdet)
  use_c10_dispatcher: full
  variants: function, method

- func: smm(Tensor self, Tensor mat2) -> Tensor
  use_c10_dispatcher: full
  variants: function, method

# softmax allows positional dtype, unlike most operators, because kwonly is BC-breaking when loading jit models.
- func: softmax.int(Tensor self, int dim, ScalarType? dtype=None) -> Tensor
  use_c10_dispatcher: full
  variants: function, method

- func: softmax.Dimname(Tensor self, Dimname dim, *, ScalarType? dtype=None) -> Tensor
  variants: function, method

- func: _softmax(Tensor self, int dim, bool half_to_float) -> Tensor
  use_c10_dispatcher: full
  dispatch:
    CPU: softmax_cpu
    CUDA: softmax_cuda
    MkldnnCPU: mkldnn_softmax

- func: _softmax_backward_data(Tensor grad_output, Tensor output, int dim, Tensor self) -> Tensor
  use_c10_dispatcher: full
  dispatch:
    CPU: softmax_backward_cpu
    CUDA: softmax_backward_cuda

- func: split.Tensor(Tensor(a) self, int split_size, int dim=0) -> Tensor(a)[]
  use_c10_dispatcher: full
  variants: function, method
  device_guard: False

- func: split_with_sizes(Tensor self, int[] split_sizes, int dim=0) -> Tensor[]
  use_c10_dispatcher: full
  variants: function, method
  device_guard: False

- func: squeeze(Tensor(a) self) -> Tensor(a)
  use_c10_dispatcher: full
  variants: function, method
  device_guard: False

- func: squeeze.dim(Tensor(a) self, int dim) -> Tensor(a)
  use_c10_dispatcher: full
  variants: function, method
  device_guard: False

- func: squeeze.dimname(Tensor(a) self, Dimname dim) -> Tensor(a)
  variants: function, method
  device_guard: False

- func: squeeze_(Tensor(a!) self) -> Tensor(a!)
  variants: method
  device_guard: False

- func: squeeze_.dim(Tensor(a!) self, int dim) -> Tensor(a!)
  variants: method
  device_guard: False

- func: squeeze_.dimname(Tensor(a!) self, Dimname dim) -> Tensor(a!)
  variants: method
  device_guard: False

- func: sspaddmm(Tensor self, Tensor mat1, Tensor mat2, *, Scalar beta=1, Scalar alpha=1) -> Tensor
  use_c10_dispatcher: full
  variants: function, method

- func: sspaddmm.out(Tensor self, Tensor mat1, Tensor mat2, *, Scalar beta=1, Scalar alpha=1, Tensor(a!) out) -> Tensor(a!)
  dispatch:
    CPU: _sspaddmm_out_only_sparse
    CUDA: _sspaddmm_out_only_sparse_cuda
    SparseCPU: _sspaddmm_out_cpu
    SparseCUDA: _sspaddmm_out_cuda

- func: stack(Tensor[] tensors, int dim=0) -> Tensor
  use_c10_dispatcher: full

- func: stack.out(Tensor[] tensors, int dim=0, *, Tensor(a!) out) -> Tensor(a!)

# The signature is designed to be consistent with librosa except that it is
# missing the `pad_mode` and `center` arguments, which are taken care of at
# `torch.functional.py`. They shall be moved here once we have mapping between
# Python strings and C++ Enum in codegen.
- func: stft(Tensor self, int n_fft, int? hop_length=None, int? win_length=None, Tensor? window=None, bool normalized=False, bool onesided=True) -> Tensor
  variants: function, method

- func: istft(Tensor self, int n_fft, int? hop_length=None, int? win_length=None, Tensor? window=None, bool center=True, bool normalized=False, bool onesided=True, int? length=None) -> Tensor
  variants: function, method

- func: stride.int(Tensor self, int dim) -> int
  use_c10_dispatcher: full
  variants: function, method
  device_guard: False

- func: stride.Dimname(Tensor self, Dimname dim) -> int
  variants: function, method
  device_guard: False

- func: sum(Tensor self, *, ScalarType? dtype=None) -> Tensor
  use_c10_dispatcher: full
  variants: function, method

- func: sum.dim_IntList(Tensor self, int[1] dim, bool keepdim=False, *, ScalarType? dtype=None) -> Tensor
  use_c10_dispatcher: full
  variants: function, method

- func: sum.dim_DimnameList(Tensor self, Dimname[1] dim, bool keepdim=False, *, ScalarType? dtype=None) -> Tensor
  variants: function, method

- func: sum.IntList_out(Tensor self, int[1] dim, bool keepdim=False, *, ScalarType? dtype=None, Tensor(a!) out) -> Tensor(a!)

- func: sum.DimnameList_out(Tensor self, Dimname[1] dim, bool keepdim=False, *, ScalarType? dtype=None, Tensor(a!) out) -> Tensor(a!)

- func: sum_to_size(Tensor self, int[] size) -> Tensor
  use_c10_dispatcher: full
  variants: method
  device_guard: False

- func: sqrt(Tensor self) -> Tensor
  use_c10_dispatcher: full
  variants: function, method

- func: sqrt_(Tensor(a!) self) -> Tensor(a!)
  variants: function, method

- func: sqrt.out(Tensor self, *, Tensor(a!) out) -> Tensor(a!)

- func: square(Tensor self) -> Tensor
  use_c10_dispatcher: full
  variants: function, method

- func: square_(Tensor(a!) self) -> Tensor(a!)
  variants: function, method

- func: std(Tensor self, bool unbiased=True) -> Tensor
  use_c10_dispatcher: full
  variants: function, method

- func: std.dim(Tensor self, int[1] dim, bool unbiased=True, bool keepdim=False) -> Tensor
  use_c10_dispatcher: full
  variants: function, method

- func: std_mean(Tensor self, bool unbiased=True) -> (Tensor, Tensor)
  use_c10_dispatcher: full
  variants: function

- func: std_mean.dim(Tensor self, int[1] dim, bool unbiased=True, bool keepdim=False) -> (Tensor, Tensor)
  use_c10_dispatcher: full
  variants: function

- func: std_mean.names_dim(Tensor self, Dimname[1] dim, bool unbiased=True, bool keepdim=False) -> (Tensor, Tensor)
  variants: function

- func: std.out(Tensor self, int[1] dim, bool unbiased=True, bool keepdim=False, *, Tensor(a!) out) -> Tensor(a!)

- func: std.names_dim(Tensor self, Dimname[1] dim, bool unbiased=True, bool keepdim=False) -> Tensor
  variants: function, method

- func: std.names_out(Tensor self, Dimname[1] dim, bool unbiased=True, bool keepdim=False, *, Tensor(a!) out) -> Tensor(a!)

- func: prod(Tensor self, *, ScalarType? dtype=None) -> Tensor
  use_c10_dispatcher: full
  variants: function, method

- func: prod.dim_int(Tensor self, int dim, bool keepdim=False, *, ScalarType? dtype=None) -> Tensor
  use_c10_dispatcher: full
  variants: function, method

- func: prod.int_out(Tensor self, int dim, bool keepdim=False, *, ScalarType? dtype=None, Tensor(a!) out) -> Tensor(a!)

- func: prod.dim_Dimname(Tensor self, Dimname dim, bool keepdim=False, *, ScalarType? dtype=None) -> Tensor
  variants: function, method

- func: prod.Dimname_out(Tensor self, Dimname dim, bool keepdim=False, *, ScalarType? dtype=None, Tensor(a!) out) -> Tensor(a!)

- func: t(Tensor(a) self) -> Tensor(a)
  use_c10_dispatcher: full
  device_guard: False
  variants: function, method

- func: t_(Tensor(a!) self) -> Tensor(a!)
  device_guard: False
  variants: method

- func: tan(Tensor self) -> Tensor
  use_c10_dispatcher: full
  variants: function, method

- func: tan_(Tensor(a!) self) -> Tensor(a!)
  variants: function, method

- func: tan.out(Tensor self, *, Tensor(a!) out) -> Tensor(a!)

- func: tanh(Tensor self) -> Tensor
  use_c10_dispatcher: full
  variants: function, method
  dispatch:
    CPU, CUDA: tanh
    QuantizedCPU: quantized_tanh

- func: tanh_(Tensor(a!) self) -> Tensor(a!)
  variants: function, method

- func: tanh.out(Tensor self, *, Tensor(a!) out) -> Tensor(a!)

- func: tensordot(Tensor self, Tensor other, int[] dims_self, int[] dims_other) -> Tensor
  use_c10_dispatcher: full
  variants: function

# TODO: namespace threshold in 'nn'
- func: threshold(Tensor self, Scalar threshold, Scalar value) -> Tensor
  use_c10_dispatcher: full
  variants: function
  dispatch:
    CPU: threshold
    CUDA: threshold_cuda
    QuantizedCPU: quantized_threshold

- func: threshold_(Tensor(a!) self, Scalar threshold, Scalar value) -> Tensor(a!)
  variants: function
  dispatch:
    CPU: threshold_
    CUDA: threshold__cuda

- func: threshold.out(Tensor self, Scalar threshold, Scalar value, *, Tensor(a!) out) -> Tensor(a!)
  dispatch:
    CPU: threshold_out
    CUDA: threshold_out_cuda

- func: threshold_backward(Tensor grad_output, Tensor self, Scalar threshold) -> Tensor
  use_c10_dispatcher: full
  variants: function
  dispatch:
    CPU: threshold_backward
    CUDA: threshold_backward_cuda

- func: transpose.int(Tensor(a) self, int dim0, int dim1) -> Tensor(a)
  use_c10_dispatcher: full
  variants: function, method
  device_guard: False

- func: transpose.Dimname(Tensor(a) self, Dimname dim0, Dimname dim1) -> Tensor(a)
  variants: function, method
  device_guard: False

- func: _mkldnn_transpose(Tensor self, int dim0, int dim1) -> Tensor
  use_c10_dispatcher: full
  device_guard: False
  dispatch:
    MkldnnCPU: mkldnn_transpose

- func: transpose_(Tensor(a!) self, int dim0, int dim1) -> Tensor(a!)
  variants: method
  device_guard: False

- func: _mkldnn_transpose_(Tensor(a!) self, int dim0, int dim1) -> Tensor(a!)
  device_guard: False
  dispatch:
    MkldnnCPU: mkldnn_transpose_

- func: one_hot(Tensor self, int num_classes=-1) -> Tensor
  use_c10_dispatcher: full
  python_module: nn
  variants: function

- func: flip(Tensor self, int[] dims) -> Tensor
  use_c10_dispatcher: full
  variants: function, method
  dispatch:
    CPU: flip_cpu
    CUDA: flip_cuda

- func: fliplr(Tensor self) -> Tensor
  use_c10_dispatcher: full
  variants: function, method

- func: flipud(Tensor self) -> Tensor
  use_c10_dispatcher: full
  variants: function, method

- func: roll(Tensor self, int[1] shifts, int[1] dims=[]) -> Tensor
  use_c10_dispatcher: full
  variants: function, method
  dispatch:
    CPU: roll_cpu
    CUDA: roll_cuda

# default int[] value [0,1] should not add space after comma, since native_parse.py uses ', ' to split args

- func: rot90(Tensor self, int k=1, int[] dims=[0,1]) -> Tensor
  use_c10_dispatcher: full
  variants: function, method

- func: trapz.x(Tensor y, Tensor x, *, int dim=-1) -> Tensor
  use_c10_dispatcher: full

- func: trapz.dx(Tensor y, *, float dx=1, int dim=-1) -> Tensor
  use_c10_dispatcher: full

- func: _trilinear(Tensor i1, Tensor i2, Tensor i3, int[] expand1, int[] expand2, int[] expand3, int[] sumdim, int unroll_dim=1) -> Tensor
  use_c10_dispatcher: full

- func: triplet_margin_loss(Tensor anchor, Tensor positive, Tensor negative, float margin=1.0, float p=2, float eps=1e-06, bool swap=False, int reduction=Mean) -> Tensor
  use_c10_dispatcher: full

- func: true_divide.Tensor(Tensor self, Tensor other) -> Tensor
  use_c10_dispatcher: full
  variants: function, method
  dispatch:
    CPU, CUDA: true_divide
    SparseCPU, SparseCUDA: true_divide_sparse

- func: true_divide_.Tensor(Tensor(a!) self, Tensor other) -> Tensor(a!)
  variants: method
  dispatch:
    CPU, CUDA: true_divide_
    SparseCPU, SparseCUDA: true_divide_sparse_

- func: true_divide.out(Tensor self, Tensor other, *, Tensor(a!) out) -> Tensor(a!)
  dispatch:
    CPU, CUDA: true_divide_out
    SparseCPU, SparseCUDA: true_divide_out_sparse_zerodim

- func: true_divide.Scalar(Tensor self, Scalar other) -> Tensor
  use_c10_dispatcher: full
  variants: function, method

- func: true_divide_.Scalar(Tensor(a!) self, Scalar other) -> Tensor(a!)
  variants: method

- func: trunc(Tensor self) -> Tensor
  use_c10_dispatcher: full
  variants: function, method

- func: trunc_(Tensor(a!) self) -> Tensor(a!)
  variants: function, method

- func: trunc.out(Tensor self, *, Tensor(a!) out) -> Tensor(a!)
  dispatch:
    CPU, CUDA: trunc_out

- func: type_as(Tensor self, Tensor other) -> Tensor
  use_c10_dispatcher: full
  variants: method

- func: _has_compatible_shallow_copy_type(Tensor self, Tensor from) -> bool
  use_c10_dispatcher: full
  variants: function

- func: _unique(Tensor self, bool sorted=True, bool return_inverse=False) -> (Tensor, Tensor)
  use_c10_dispatcher: full
  variants: function
  dispatch:
    CPU: _unique_cpu
    CUDA: _unique_cuda

- func: unique_dim(Tensor self, int dim, bool sorted=True, bool return_inverse=False, bool return_counts=False) -> (Tensor, Tensor, Tensor)
  use_c10_dispatcher: full
  variants: function
  dispatch:
    CPU: unique_dim_cpu
    CUDA: unique_dim_cuda

- func: unique_consecutive(Tensor self, bool return_inverse=False, bool return_counts=False, int? dim=None) -> (Tensor, Tensor, Tensor)
  use_c10_dispatcher: full
  variants: function
  dispatch:
    CPU: unique_consecutive_cpu
    CUDA: unique_consecutive_cuda

- func: unique_dim_consecutive(Tensor self, int dim, bool return_inverse=False, bool return_counts=False) -> (Tensor, Tensor, Tensor)
  use_c10_dispatcher: full
  variants: function
  dispatch:
    CPU: unique_dim_consecutive_cpu
    CUDA: unique_dim_consecutive_cuda

# _unique and _unique_dim are fragile and modifying them easily cause internal break
# the below operator is a temporary hack for adding return_counts support
# Please don't rely on these two operators, they will be removed soon

- func: _unique2(Tensor self, bool sorted=True, bool return_inverse=False, bool return_counts=False) -> (Tensor, Tensor, Tensor)
  use_c10_dispatcher: full
  variants: function
  dispatch:
    CPU: _unique2_cpu
    CUDA: _unique2_cuda

- func: _unsafe_view(Tensor self, int[] size) -> Tensor
  use_c10_dispatcher: full

- func: unsqueeze(Tensor(a) self, int dim) -> Tensor(a)
  use_c10_dispatcher: full
  variants: function, method
  device_guard: False

- func: unsqueeze_(Tensor(a!) self, int dim) -> Tensor(a!)
  variants: method
  device_guard: False

- func: vander(Tensor x, int? N=None, bool increasing=False) -> Tensor
  use_c10_dispatcher: full

- func: var(Tensor self, bool unbiased=True) -> Tensor
  use_c10_dispatcher: full
  variants: function, method

- func: var.dim(Tensor self, int[1] dim, bool unbiased=True, bool keepdim=False) -> Tensor
  use_c10_dispatcher: full
  variants: function, method

- func: var.out(Tensor self, int[1] dim, bool unbiased=True, bool keepdim=False, *, Tensor(a!) out) -> Tensor(a!)

- func: var.names_dim(Tensor self, Dimname[1] dim, bool unbiased=True, bool keepdim=False) -> Tensor
  variants: function, method

- func: var.names_out(Tensor self, Dimname[1] dim, bool unbiased=True, bool keepdim=False, *, Tensor(a!) out) -> Tensor(a!)

- func: var_mean(Tensor self, bool unbiased=True) -> (Tensor, Tensor)
  use_c10_dispatcher: full
  variants: function

- func: var_mean.dim(Tensor self, int[1] dim, bool unbiased=True, bool keepdim=False) -> (Tensor, Tensor)
  use_c10_dispatcher: full
  variants: function

- func: var_mean.names_dim(Tensor self, Dimname[1] dim, bool unbiased=True, bool keepdim=False) -> (Tensor, Tensor)
  variants: function

- func: view_as(Tensor(a) self, Tensor other) -> Tensor(a)
  use_c10_dispatcher: full
  variants: method
  device_guard: False

# we define both of these because 'where' does the broadcast and '_s_where' doesn't;
# this allows us to implicitly calculate the broadcast derivative, while only dealing with the
# _s_where derivative.
- func: where.self(Tensor condition, Tensor self, Tensor other) -> Tensor
  use_c10_dispatcher: full
  variants: function, method

- func: where(Tensor condition) -> Tensor[]
  use_c10_dispatcher: full
  variants: function

- func: _s_where(Tensor condition, Tensor self, Tensor other) -> Tensor
  use_c10_dispatcher: full
  variants: function

- func: norm_except_dim(Tensor v, int pow=2, int dim=0) -> Tensor
  use_c10_dispatcher: full
  variants: function

# VariableType::_weight_norm does not want to be given a gap in the autograd graph,
# so we don't define "dispatch" variants for it.
- func: _weight_norm(Tensor v, Tensor g, int dim=0) -> Tensor
  use_c10_dispatcher: full
  variants: function

- func: _weight_norm_cuda_interface(Tensor v, Tensor g, int dim=0) -> (Tensor, Tensor)
  use_c10_dispatcher: full
  variants: function
  dispatch:
    CUDA: weight_norm_cuda

- func: _weight_norm_cuda_interface_backward(Tensor grad_w, Tensor saved_v, Tensor saved_g, Tensor saved_norms, int dim) -> (Tensor, Tensor)
  use_c10_dispatcher: full
  variants: function
  dispatch:
    CUDA: weight_norm_cuda_backward

- func: _weight_norm_differentiable_backward(Tensor grad_w, Tensor saved_v, Tensor saved_g, Tensor saved_norms, int dim) -> (Tensor, Tensor)
  use_c10_dispatcher: full
  variants: function

- func: zeros.names(int[] size, *, Dimname[]? names, ScalarType? dtype=None, Layout? layout=None, Device? device=None, bool? pin_memory=None) -> Tensor
  device_guard: False

- func: zeros(int[] size, *, ScalarType? dtype=None, Layout? layout=None, Device? device=None, bool? pin_memory=None) -> Tensor
  use_c10_dispatcher: full

- func: zeros.out(int[] size, *, Tensor(a!) out) -> Tensor(a!)

- func: zeros_like(Tensor self, *, ScalarType? dtype=None, Layout? layout=None, Device? device=None, bool? pin_memory=None, MemoryFormat? memory_format=None) -> Tensor
  use_c10_dispatcher: full

- func: _standard_gamma_grad(Tensor self, Tensor output) -> Tensor
  use_c10_dispatcher: full
  variants: function
  dispatch:
    CPU: _standard_gamma_grad_cpu
    CUDA: _standard_gamma_grad_cuda

- func: _standard_gamma(Tensor self, Generator? generator=None) -> Tensor
  variants: function
  dispatch:
    CPU: _s_gamma_cpu
    CUDA: _s_gamma_cuda

- func: _dirichlet_grad(Tensor x, Tensor alpha, Tensor total) -> Tensor
  use_c10_dispatcher: full
  dispatch:
    CPU: _dirichlet_grad_cpu
    CUDA: _dirichlet_grad_cuda

- func: _sample_dirichlet(Tensor self, Generator? generator=None) -> Tensor
  variants: function
  dispatch:
    CPU: _s_dirichlet_cpu
    CUDA: _s_dirichlet_cuda

- func: poisson(Tensor self, Generator? generator=None) -> Tensor
  dispatch:
    CPU: _s_poisson_cpu
    CUDA: _s_poisson_cuda

- func: binomial(Tensor count, Tensor prob, Generator? generator=None) -> Tensor
  dispatch:
    CPU: _s_binomial_cpu
    CUDA: _s_binomial_cuda

# When more variants get ported to native, this dispatch will get more
# complicated

- func: native_norm(Tensor self, Scalar p=2) -> Tensor
  use_c10_dispatcher: full
  dispatch:
    SparseCPU, SparseCUDA: norm_sparse

# TODO: reduce signatures down to one when optional args is available
- func: _sparse_sum(Tensor self) -> Tensor
  use_c10_dispatcher: full

- func: _sparse_sum.dtype(Tensor self, *, ScalarType dtype) -> Tensor
  use_c10_dispatcher: full

- func: _sparse_sum.dim(Tensor self, int[1] dim) -> Tensor
  use_c10_dispatcher: full

- func: _sparse_sum.dim_dtype(Tensor self, int[1] dim, *, ScalarType dtype) -> Tensor
  use_c10_dispatcher: full

- func: _sparse_sum_backward(Tensor grad, Tensor self, int[] dim) -> Tensor
  use_c10_dispatcher: full
  dispatch:
      SparseCPU: _sparse_sum_backward_cpu
      SparseCUDA: _sparse_sum_backward_cuda

- func: _sparse_softmax.int(Tensor self, int dim, ScalarType? dtype=None) -> Tensor
  use_c10_dispatcher: full
  variants: function

- func: _sparse_softmax.Dimname(Tensor self, Dimname dim, *, ScalarType? dtype=None) -> Tensor
  variants: function

- func: _sparse_softmax(Tensor self, int dim, bool half_to_float) -> Tensor
  use_c10_dispatcher: full
  dispatch:
    SparseCPU: softmax_sparse_cpu

- func: _sparse_softmax_backward_data(Tensor grad_output, Tensor output, int dim, Tensor self) -> Tensor
  use_c10_dispatcher: full
  dispatch:
    SparseCPU: softmax_backward_sparse_cpu

- func: _sparse_log_softmax.int(Tensor self, int dim, ScalarType? dtype=None) -> Tensor
  use_c10_dispatcher: full
  variants: function

- func: _sparse_log_softmax.Dimname(Tensor self, Dimname dim, *, ScalarType? dtype=None) -> Tensor
  variants: function

- func: _sparse_log_softmax(Tensor self, int dim, bool half_to_float) -> Tensor
  use_c10_dispatcher: full
  dispatch:
    SparseCPU: log_softmax_sparse_cpu

- func: _sparse_log_softmax_backward_data(Tensor grad_output, Tensor output, int dim, Tensor self) -> Tensor
  use_c10_dispatcher: full
  dispatch:
    SparseCPU: log_softmax_backward_sparse_cpu

- func: norm.ScalarOpt_dtype(Tensor self, Scalar? p, *, ScalarType dtype) -> Tensor
  use_c10_dispatcher: full
  variants: function, method

- func: norm.Scalar(Tensor self, Scalar p=2) -> Tensor
  use_c10_dispatcher: full
  variants: function, method

- func: norm.ScalarOpt_dim_dtype(Tensor self, Scalar? p, int[1] dim, bool keepdim, *, ScalarType dtype) -> Tensor
  use_c10_dispatcher: full
  variants: function, method

- func: norm.ScalarOpt_dim(Tensor self, Scalar? p, int[1] dim, bool keepdim=False) -> Tensor
  use_c10_dispatcher: full
  variants: function, method

- func: norm.dtype_out(Tensor self, Scalar? p, int[1] dim, bool keepdim, *, ScalarType dtype, Tensor(a!) out) -> Tensor(a!)

- func: norm.out(Tensor self, Scalar? p, int[1] dim, bool keepdim=False, *, Tensor(a!) out) -> Tensor(a!)

- func: norm.names_ScalarOpt_dim_dtype(Tensor self, Scalar? p, Dimname[1] dim, bool keepdim, *, ScalarType dtype) -> Tensor
  variants: function, method

- func: norm.names_ScalarOpt_dim(Tensor self, Scalar? p, Dimname[1] dim, bool keepdim=False) -> Tensor
  variants: function, method

- func: norm.names_dtype_out(Tensor self, Scalar? p, Dimname[1] dim, bool keepdim, *, ScalarType dtype, Tensor(a!) out) -> Tensor(a!)

- func: norm.names_out(Tensor self, Scalar? p, Dimname[1] dim, bool keepdim=False, *, Tensor(a!) out) -> Tensor(a!)

- func: frobenius_norm(Tensor self) -> Tensor
  use_c10_dispatcher: full
  variants: function

- func: frobenius_norm.dim(Tensor self, int[1] dim, bool keepdim=False) -> Tensor
  use_c10_dispatcher: full
  variants: function

- func: frobenius_norm.out(Tensor self, int[1] dim, bool keepdim=False, *, Tensor(a!) out) -> Tensor(a!)
  variants: function

- func: nuclear_norm(Tensor self, bool keepdim=False) -> Tensor
  use_c10_dispatcher: full
  variants: function

- func: nuclear_norm.out(Tensor self, bool keepdim=False, *, Tensor(a!) out) -> Tensor(a!)
  variants: function

- func: nuclear_norm.dim(Tensor self, int[2] dim, bool keepdim=False) -> Tensor
  use_c10_dispatcher: full
  variants: function

- func: nuclear_norm.dim_out(Tensor self, int[2] dim, bool keepdim=False, *, Tensor(a!) out) -> Tensor(a!)
  variants: function

- func: clone(Tensor self, *, MemoryFormat? memory_format=None) -> Tensor
  use_c10_dispatcher: full
  variants: function, method
  dispatch:
    CPU, CUDA: clone
    SparseCPU, SparseCUDA: clone_sparse
    MkldnnCPU: mkldnn_clone
    QuantizedCPU, QuantizedCUDA: quantized_clone

- func: resize_as_(Tensor(a!) self, Tensor the_template, *, MemoryFormat? memory_format=None) -> Tensor(a!)
  manual_kernel_registration: True
  variants: function, method

- func: pow.Tensor_Scalar_out(Tensor self, Scalar exponent, *, Tensor(a!) out) -> Tensor(a!)
  dispatch:
    CPU, CUDA: pow_out
    SparseCPU, SparseCUDA: pow_out_sparse_scalar

- func: pow.Tensor_Scalar(Tensor self, Scalar exponent) -> Tensor
  use_c10_dispatcher: full
  variants: function, method
  dispatch:
    CPU, CUDA: pow
    SparseCPU, SparseCUDA: pow_sparse_scalar

- func: zero_(Tensor(a!) self) -> Tensor(a!)
  variants: method, function
  dispatch:
    CPU, CUDA: zero_
    SparseCPU, SparseCUDA: zero_sparse_
    MkldnnCPU: mkldnn_zero_

- func: sub.out(Tensor self, Tensor other, *, Scalar alpha=1, Tensor(a!) out) -> Tensor(a!)
  dispatch:
    CPU, CUDA: sub_out
    SparseCPU, SparseCUDA: sub_out_sparse

- func: sub.Tensor(Tensor self, Tensor other, *, Scalar alpha=1) -> Tensor
  use_c10_dispatcher: full
  variants: function, method
  dispatch:
    CPU, CUDA: sub
    SparseCPU, SparseCUDA: sub_sparse

- func: sub_.Tensor(Tensor(a!) self, Tensor other, *, Scalar alpha=1) -> Tensor(a!)
  variants: method
  dispatch:
    CPU, CUDA: sub_
    SparseCPU, SparseCUDA: sub_sparse_

# For C++ only, until we have conversion from C++ numbers to Tensor
- func: sub.Scalar(Tensor self, Scalar other, Scalar alpha=1) -> Tensor
  use_c10_dispatcher: full
  variants: function, method

- func: sub_.Scalar(Tensor(a!) self, Scalar other, Scalar alpha=1) -> Tensor(a!)
  variants: method

- func: rsub.Tensor(Tensor self, Tensor other, *, Scalar alpha=1) -> Tensor
  use_c10_dispatcher: full
  variants: function

# For C++ only, until we have conversion from C++ numbers to Tensor
- func: rsub.Scalar(Tensor self, Scalar other, Scalar alpha=1) -> Tensor
  use_c10_dispatcher: full
  variants: function

# Functionally the same as addmm, but we give it a different derivative formula
# that doesn't propagate gradients to non-present entries on sparse.
- func: _sparse_addmm(Tensor self, Tensor sparse, Tensor dense, *, Scalar beta=1, Scalar alpha=1) -> Tensor
  use_c10_dispatcher: full

- func: addmm.out(Tensor self, Tensor mat1, Tensor mat2, *, Scalar beta=1, Scalar alpha=1, Tensor(a!) out) -> Tensor(a!)
  dispatch:
    CPU: addmm_cpu_out
    CUDA: addmm_out_cuda
    SparseCPU: addmm_out_sparse_dense_cpu
    SparseCUDA: addmm_out_sparse_dense_cuda

- func: addmm(Tensor self, Tensor mat1, Tensor mat2, *, Scalar beta=1, Scalar alpha=1) -> Tensor
  use_c10_dispatcher: full
  variants: function, method
  dispatch:
    CPU: addmm_cpu
    CUDA: addmm_cuda
    SparseCPU: addmm_sparse_dense_cpu
    SparseCUDA: addmm_sparse_dense_cuda
    Vulkan: vulkan_addmm

- func: addmm_(Tensor(a!) self, Tensor mat1, Tensor mat2, *, Scalar beta=1, Scalar alpha=1) -> Tensor(a!)
  variants: method
  dispatch:
    CPU: addmm_cpu_
    CUDA: addmm__cuda
    # Warning!  For whatever reason, the inplace sparse addmm is NON
    # broadcasting
    SparseCPU: s_addmm_sparse_dense_cpu_
    SparseCUDA: s_addmm_sparse_dense_cuda_

# NOTE [ Sparse: autograd and API ]
#
#
# Sparse Tensor Constructors
# ~~~~~~~~~~~~~~~~~~~~~~~~~~
#
# The API entry points to sparse tensor construction should be
# `sparse_coo tensor` and `_sparse_coo_tensor_unsafe`. Depending on whether the
# indices and values tensors are given, they eventually dispatch to either
# `sparse_coo_tensor_with_dims` or `sparse_coo_tensor_with_dims_and_tensors`.
#
# The autograd support for ctor is implement on `sparse_coo_tensor_with_dims_and_tensors`.
#
# The API methods `sparse_coo tensor` and `_sparse_coo_tensor_unsafe`
# **must not** have specific type dispatches because otherwise codegen will
# consider them as abstract methods (see Note [Abstract ATen methods]), dispatch
# using **Tensor** type, and thus lose autograd tracking on the actual method
# they dispatch to, e.g., `sparse_coo_tensor_with_dims_and_tensors`.
#
#
# Sparse Methods API Design
# ~~~~~~~~~~~~~~~~~~~~~~~~~
#
# Goals: 1. Flexible API for users to write custom sparse ops
#        2. ctor and member accessor with autograd support
#
# To achieve 1, we need to provide a set of *dangerous* APIs (dangerous in the
# sense that misusing them will break sparse tensor invariant and may out in
# unexpected behavior, e.g., crash). These methods are all prefixed with
# underscore "_" to indicate that they should be used with care. We provide:
#
#   + `_indices()`: returns the *raw* indices within the sparse tensor (not just
#                   sharing storage). Any inplace operation will change the
#                   actual indices, including t_, set_, as_strided_, resize_,
#                   etc.
#   + `_values()`: returns the *raw* values within the sparse tensor. Similar
#                  semantics as `_indices()`
#   + `_nnz()`: returns the number of non-zero entries. This will always be
#               determined by the shapes of indices and values.
#   + `_coalesced_(bool)`: inplace sets whether the tensor is coalesced, and
#                          returns itself.
#
# These methods are very useful in writing new operations, e.g., a custom
# autograd Function.
#
# We also provide other public *safe* APIs:
#   + `indices()`: returns a **view** of the indices tensor if the sparse tensor
#                  is **coalesced**.
#   + `values()`: returns a **view** of the values tensor if the containing
#                 sparse tensor is **coalesced**.
#   + `sparse_dim()`: number of sparse dimensions
#   + `dense_dim()`: number of dense dimensions
#   + `is_coalesced()`: whether the sparse tensor is coalesced
#
# `_indices()` and `_values()` should returns the raw indices and values dense
# tensors within a sparse tensor. They can be quite unsafe with inplace
# operations like `t_()`, and exposes uncoalesced indices and values. The public
# recommended API is `indices()` and `values()`, both of which first check that
# the tensor is coalesced and return views on those tensors.
#
#
# Autograd Support
# ~~~~~~~~~~~~~~~~
#
# Autograd is supported on `values()` and sparse tensor ctor with indices and
# values tensors. E.g., `torch.sparse_coo_tensor(i, v).values().sum()` is
# differentiable w.r.t. `v`.
#
# NB: The `values()` and `_values()` operators are special in that they are
# layout-aware, i.e., the output depends not just on the data it represents, but
# also on the input layout details (in this case, the `indices` tensor). See
# NOTE [ as_strided Backward and layout-aware/agnostic autograd ] in Functions.cpp
# for discussion on layout-aware vs layout-agnostic autograd. Since PyTorch ops
# operate in the layout-agnostic mode, similar to `as_strided`, backward of
# these two operators need to consider them in a layout-agnostic way:
#   + `values()`:
#     Input is coalesced.
#     We just pretend having `input.indices()` as an additional argument
#     `input_indices`, then forward is similar to
#     `input.to(kStrided).index_select(input_indices)` regardless of the layout.
#     Note that `values()` normally is layout-aware even if we constrain
#     ourselves on sparse inputs since it may include all zeros values entries
#     as "present" entries.
#   + `_values()`:
#     Input may be uncoalesced.
#     It is not straightforward to construct a layout-agnostic version because
#     duplicate indices entries may exist and additional parameterization is
#     needed to distribute the value into different values entries. Furthermore,
#     this op is intended to provide ways to write custom sparse ops, rather
#     than being used in autograd graph, so it is marked as *non-differentiable*
#     in derivatives.yaml.
#
# Before reading the following, see NOTE [ Autograd Variable Views ] in
# variable.h for details on views that are tracked by autograd, and views that
# are not.
#
# Moreover, these methods return tensors that share storage with inputs, so we
# mark these methods as view ops to support autograd history tracking.
# The sparse tensor ctor output should technically be view of both input indices
# and values tensors, but currently we only support setting as view of a single
# Variable, so it is only view of the values tensor.
# TODO: clone indices in sparse tensor ctor.
#
# For other methods that return outputs that share storage with inputs, i.e.,
# `indices()` and `_indices()`. We mark their outputs as non-differentiable, so
# the view relation is not tracked by autograd, but the version counter is still
# shared. In other words, their outputs are non-differentiable views of the
# sparse tensor.

# FIXME: would be nicer if TensorOptions was optional based; not adding default arguments for options given
# the default would never make sense.
- func: sparse_coo_tensor.size(int[] size, *, ScalarType? dtype=None, Layout? layout=None, Device? device=None, bool? pin_memory=False) -> Tensor
  use_c10_dispatcher: full

- func: sparse_coo_tensor.indices(Tensor indices, Tensor values, *, ScalarType? dtype=None, Layout? layout=None, Device? device=None, bool? pin_memory=None) -> Tensor
  use_c10_dispatcher: full

- func: sparse_coo_tensor.indices_size(Tensor indices, Tensor values, int[] size, *, ScalarType? dtype=None, Layout? layout=None, Device? device=None, bool? pin_memory=None) -> Tensor
  use_c10_dispatcher: full

- func: _sparse_coo_tensor_unsafe(Tensor indices, Tensor values, int[] size, *, ScalarType? dtype=None, Layout? layout=None, Device? device=None, bool? pin_memory=None) -> Tensor
  use_c10_dispatcher: full

- func: _validate_sparse_coo_tensor_args(Tensor indices, Tensor values, int[] size) -> ()

- func: _sparse_coo_tensor_with_dims(int sparse_dim, int dense_dim, int[] size, *, ScalarType? dtype=None, Layout? layout=None, Device? device=None, bool? pin_memory=False) -> Tensor
  use_c10_dispatcher: full
  dispatch:
    SparseCPU, SparseCUDA: new_with_dims_sparse

- func: _sparse_coo_tensor_with_dims_and_tensors(int sparse_dim, int dense_dim, int[] size, Tensor indices, Tensor values, *, ScalarType? dtype=None, Layout? layout=None, Device? device=None, bool? pin_memory=False) -> Tensor
  use_c10_dispatcher: full
  dispatch:
    SparseCPU, SparseCUDA: new_with_dims_and_tensor_sparse

- func: sparse_resize_(Tensor(a!) self, int[] size, int sparse_dim, int dense_dim) -> Tensor(a!)
  variants: method
  dispatch:
    SparseCPU, SparseCUDA: sparse_resize_

- func: sparse_resize_and_clear_(Tensor(a!) self, int[] size, int sparse_dim, int dense_dim) -> Tensor(a!)
  variants: method
  dispatch:
    SparseCPU, SparseCUDA: sparse_resize_and_clear_

- func: sparse_mask(Tensor self, Tensor mask) -> Tensor
  use_c10_dispatcher: full
  variants: method
  dispatch:
    SparseCPU: sparse_mask_cpu
    SparseCUDA: sparse_mask_cuda

- func: to_dense(Tensor self) -> Tensor
  use_c10_dispatcher: full
  variants: method
  dispatch:
    SparseCPU, SparseCUDA: sparse_to_dense
    MkldnnCPU: mkldnn_to_dense

- func: to_dense_backward(Tensor grad, Tensor input) -> Tensor
  use_c10_dispatcher: full

- func: sparse_dim(Tensor self) -> int
  use_c10_dispatcher: full
  variants: method
  dispatch:
    SparseCPU, SparseCUDA: sparse_dim_sparse
  device_guard: False

# legacy method
- func: _dimI(Tensor self) -> int
  use_c10_dispatcher: full
  variants: method
  dispatch:
    SparseCPU, SparseCUDA: sparse_dim_sparse
  device_guard: False

- func: dense_dim(Tensor self) -> int
  use_c10_dispatcher: full
  variants: method
  dispatch:
    SparseCPU, SparseCUDA: dense_dim_sparse
  device_guard: False

# legacy method
- func: _dimV(Tensor self) -> int
  use_c10_dispatcher: full
  variants: method
  dispatch:
    SparseCPU, SparseCUDA: dense_dim_sparse
  device_guard: False

- func: _nnz(Tensor self) -> int
  use_c10_dispatcher: full
  variants: method
  dispatch:
    SparseCPU, SparseCUDA: _nnz_sparse
  device_guard: False

- func: coalesce(Tensor self) -> Tensor
  use_c10_dispatcher: full
  variants: method
  dispatch:
    SparseCPU: coalesce_sparse_cpu
    SparseCUDA: coalesce_sparse_cuda

- func: is_coalesced(Tensor self) -> bool
  use_c10_dispatcher: full
  variants: method
  dispatch:
    SparseCPU, SparseCUDA: is_coalesced_sparse
  device_guard: False

- func: _indices(Tensor(a) self) -> Tensor(a)
  use_c10_dispatcher: full
  variants: method
  dispatch:
    SparseCPU, SparseCUDA: _indices_sparse
  device_guard: False

- func: _values(Tensor(a) self) -> Tensor(a)
  use_c10_dispatcher: full
  variants: method
  dispatch:
    SparseCPU, SparseCUDA: _values_sparse
  device_guard: False

# This method doesn't do any check but only directly sets the flag. So it can be
# a bit unsafe. Similar to _indices and _values, this is useful for implementing
# custom sparse operations in Python/C++ extension.
- func: _coalesced_(Tensor(a!) self, bool coalesced) -> Tensor(a!)
  variants: method
  dispatch:
    SparseCPU, SparseCUDA: _coalesced_sparse_
  device_guard: False

- func: indices(Tensor(a) self) -> Tensor(a)
  use_c10_dispatcher: full
  variants: method
  dispatch:
    SparseCPU, SparseCUDA: indices_sparse
  device_guard: False

- func: values(Tensor(a) self) -> Tensor(a)
  use_c10_dispatcher: full
  variants: method
  dispatch:
    SparseCPU, SparseCUDA: values_sparse
  device_guard: False

- func: hspmm.out(Tensor mat1, Tensor mat2, *, Tensor(a!) out) -> Tensor(a!)
  dispatch:
    SparseCPU: hspmm_out_sparse_cpu
    SparseCUDA: hspmm_out_sparse_cuda

- func: hspmm(Tensor mat1, Tensor mat2) -> Tensor
  use_c10_dispatcher: full
  dispatch:
    SparseCPU: hspmm_sparse_cpu
    SparseCUDA: hspmm_sparse_cuda

- func: copy_sparse_to_sparse_(Tensor(a!) self, Tensor src, bool non_blocking=False) -> Tensor(a!)
  variants: function
  dispatch:
    SparseCPU, SparseCUDA: copy_sparse_

- func: unbind.int(Tensor(a) self, int dim=0) -> Tensor(a)[]
  use_c10_dispatcher: full
  variants: function, method

- func: unbind.Dimname(Tensor(a) self, Dimname dim) -> Tensor(a)[]
  variants: function, method

- func: to_sparse.sparse_dim(Tensor self, int sparse_dim) -> Tensor
  use_c10_dispatcher: full
  variants: method
  dispatch:
    CPU, CUDA: dense_to_sparse

- func: to_sparse(Tensor self) -> Tensor
  use_c10_dispatcher: full
  variants: method
  dispatch:
    CPU, CUDA: dense_to_sparse

- func: to_mkldnn(Tensor self) -> Tensor
  use_c10_dispatcher: full
  variants: method
  dispatch:
    CPU: dense_to_mkldnn

- func: mkldnn_reorder_conv2d_weight(Tensor self, int[2] padding=0, int[2] stride=1, int[2] dilation=1, int groups=1) -> Tensor
  use_c10_dispatcher: full
  variants: function
  python_module: nn
  dispatch:
    MkldnnCPU: mkldnn_reorder_conv2d_weight

- func: mkldnn_reorder_conv3d_weight(Tensor self, int[3] padding=0, int[3] stride=1, int[3] dilation=1, int groups=1) -> Tensor
  use_c10_dispatcher: full
  variants: function
  python_module: nn
  dispatch:
    MkldnnCPU: mkldnn_reorder_conv3d_weight

- func: to_mkldnn_backward(Tensor grad, Tensor input) -> Tensor
  use_c10_dispatcher: full

- func: quantize_per_tensor(Tensor self, float scale, int zero_point, ScalarType dtype) -> Tensor
  use_c10_dispatcher: full
  variants: function
  dispatch:
    CPU, CUDA: quantize_per_tensor

- func: quantize_per_tensor.tensors(Tensor[] tensors, Tensor scales, Tensor zero_points, ScalarType dtype) -> Tensor[]
  use_c10_dispatcher: full
  variants: function
  dispatch:
    CPU: quantize_per_tensor_list_cpu

- func: quantize_per_channel(Tensor self, Tensor scales, Tensor zero_points, int axis, ScalarType dtype) -> Tensor
  use_c10_dispatcher: full
  variants: function
  dispatch:
    CPU: quantize_per_channel_cpu

- func: dequantize.self(Tensor self) -> Tensor
  use_c10_dispatcher: full
  variants: function, method
  dispatch:
    QuantizedCPU, QuantizedCUDA: dequantize_quant

- func: dequantize.tensors(Tensor[] tensors) -> Tensor[]
  use_c10_dispatcher: full
  variants: function
  dispatch:
    QuantizedCPU: dequantize_tensors_quant

- func: q_scale(Tensor self) -> float
  use_c10_dispatcher: full
  variants: function, method
  dispatch:
    QuantizedCPU, QuantizedCUDA: q_scale_quant

- func: q_zero_point(Tensor self) -> int
  use_c10_dispatcher: full
  variants: function, method
  dispatch:
    QuantizedCPU, QuantizedCUDA: q_zero_point_quant

- func: q_per_channel_scales(Tensor self) -> Tensor
  use_c10_dispatcher: full
  variants: function, method
  dispatch:
    QuantizedCPU: q_per_channel_scales_quant

- func: q_per_channel_zero_points(Tensor self) -> Tensor
  use_c10_dispatcher: full
  variants: function, method
  dispatch:
    QuantizedCPU: q_per_channel_zero_points_quant

- func: q_per_channel_axis(Tensor self) -> int
  use_c10_dispatcher: full
  variants: function, method
  dispatch:
    QuantizedCPU: q_per_channel_axis_quant

- func: int_repr(Tensor self) -> Tensor
  use_c10_dispatcher: full
  variants: function, method
  dispatch:
    QuantizedCPU: int_repr_quant_cpu
    QuantizedCUDA: int_repr_quant_cuda

- func: _make_per_tensor_quantized_tensor(Tensor self, float scale, int zero_point) -> Tensor
  use_c10_dispatcher: full
  dispatch:
    CPU: make_per_tensor_quantized_tensor_cpu
    CUDA: make_per_tensor_quantized_tensor_cuda

- func: _make_per_channel_quantized_tensor(Tensor self, Tensor scale, Tensor zero_point, int axis) -> Tensor
  use_c10_dispatcher: full
  dispatch:
    CPU: make_per_channel_quantized_tensor_cpu

- func: qscheme(Tensor self) -> QScheme
  use_c10_dispatcher: full
  variants: method
  dispatch:
    QuantizedCPU, QuantizedCUDA: qscheme_quant

- func: fake_quantize_per_tensor_affine(Tensor self, float scale, int zero_point, int quant_min, int quant_max) -> Tensor
  use_c10_dispatcher: full
  variants: function

- func: fake_quantize_per_tensor_affine_backward(Tensor grad, Tensor self, float scale, int zero_point, int quant_min, int quant_max) -> Tensor
  use_c10_dispatcher: full
  variants: function

- func: _fake_quantize_learnable_per_tensor_affine(Tensor self, Tensor scale, Tensor zero_point, int quant_min, int quant_max) -> Tensor
  use_c10_dispatcher: full
  variants: function

- func: _fake_quantize_learnable_per_tensor_affine_backward(Tensor grad, Tensor self, Tensor scale, Tensor zero_point, int quant_min, int quant_max) -> (Tensor, Tensor, Tensor)
  use_c10_dispatcher: full
  variants: function

- func: fake_quantize_per_channel_affine(Tensor self, Tensor scale, Tensor zero_point, int axis, int quant_min, int quant_max) -> Tensor
  use_c10_dispatcher: full
  variants: function

- func: fake_quantize_per_channel_affine_backward(Tensor grad, Tensor self, Tensor scale, Tensor zero_point, int axis, int quant_min, int quant_max) -> Tensor
  use_c10_dispatcher: full
  variants: function

- func: _fake_quantize_learnable_per_channel_affine(Tensor self, Tensor scale, Tensor zero_point, int axis, int quant_min, int quant_max) -> Tensor
  use_c10_dispatcher: full
  variants: function

- func: _fake_quantize_learnable_per_channel_affine_backward(Tensor grad, Tensor self, Tensor scale, Tensor zero_point, int axis, int quant_min, int quant_max) -> (Tensor, Tensor, Tensor)
  use_c10_dispatcher: full
  variants: function

- func: _choose_qparams_per_tensor(Tensor self, bool reduce_range=False) -> (float, int)
  use_c10_dispatcher: full
  variants: function

# to(Device) must not exist because all constructors of Device also works for
# TensorOptions. Otherwise, an ambiguity error is thrown.
# See NOTE [ TensorOptions Constructors ].
- func: to.dtype_layout(Tensor self, *, ScalarType? dtype=None, Layout? layout=None, Device? device=None, bool? pin_memory=None, bool non_blocking=False, bool copy=False, MemoryFormat? memory_format=None) -> Tensor
  use_c10_dispatcher: full
  variants: method
  device_guard: False

- func: to.device(Tensor self, Device device, ScalarType dtype, bool non_blocking=False, bool copy=False, MemoryFormat? memory_format=None) -> Tensor
  use_c10_dispatcher: full
  variants: method
  device_guard: False

- func: to.dtype(Tensor self, ScalarType dtype, bool non_blocking=False, bool copy=False, MemoryFormat? memory_format=None) -> Tensor
  use_c10_dispatcher: full
  variants: method
  device_guard: False

- func: to.other(Tensor self, Tensor other, bool non_blocking=False, bool copy=False, MemoryFormat? memory_format=None) -> Tensor
  use_c10_dispatcher: full
  variants: method
  device_guard: False

- func: meshgrid(Tensor[] tensors) -> Tensor[]
  use_c10_dispatcher: full

- func: cartesian_prod(Tensor[] tensors) -> Tensor
  use_c10_dispatcher: full
  variants: function

- func: combinations(Tensor self, int r=2, bool with_replacement=False) -> Tensor
  use_c10_dispatcher: full
  variants: function

- func: item(Tensor self) -> Scalar
  use_c10_dispatcher: full
  variants: method

- func: result_type.Tensor(Tensor tensor, Tensor other) -> ScalarType
  use_c10_dispatcher: full
  variants: function

- func: result_type.Scalar(Tensor tensor, Scalar other) -> ScalarType
  use_c10_dispatcher: full
  variants: function

- func: result_type.Scalar_Tensor(Scalar scalar, Tensor tensor) -> ScalarType
  use_c10_dispatcher: full
  variants: function

- func: result_type.Scalar_Scalar(Scalar scalar1, Scalar scalar2) -> ScalarType
  use_c10_dispatcher: full

- func: can_cast(ScalarType from, ScalarType to) -> bool
  use_c10_dispatcher: full
  variants: function

- func: promote_types(ScalarType type1, ScalarType type2) -> ScalarType
  use_c10_dispatcher: full
  variants: function

# NB: Does NOT check precondition that numel == 1
- func: _local_scalar_dense(Tensor self) -> Scalar
  use_c10_dispatcher: full
  dispatch:
    CPU: _local_scalar_dense_cpu
    CUDA: _local_scalar_dense_cuda
  variants: function

# Fused RNN kernels
- func: _thnn_fused_lstm_cell(Tensor input_gates, Tensor hidden_gates, Tensor cx, Tensor? input_bias=None, Tensor? hidden_bias=None) -> (Tensor, Tensor, Tensor)
  dispatch:
    CUDA: _thnn_fused_lstm_cell_cuda

- func: _thnn_fused_lstm_cell_backward(Tensor? grad_hy, Tensor? grad_cy, Tensor cx, Tensor cy, Tensor workspace, bool has_bias) -> (Tensor, Tensor, Tensor, Tensor, Tensor)
  dispatch:
    CUDA: _thnn_fused_lstm_cell_backward_cuda

- func: _thnn_differentiable_lstm_cell_backward(Tensor? grad_hy, Tensor? grad_cy, Tensor input_gates, Tensor hidden_gates, Tensor? input_bias, Tensor? hidden_bias, Tensor cx, Tensor cy) -> (Tensor, Tensor, Tensor, Tensor, Tensor)

- func: _thnn_fused_gru_cell(Tensor input_gates, Tensor hidden_gates, Tensor hx, Tensor? input_bias=None, Tensor? hidden_bias=None) -> (Tensor, Tensor)
  dispatch:
    CUDA: _thnn_fused_gru_cell_cuda

- func: _thnn_fused_gru_cell_backward(Tensor grad_hy, Tensor workspace, bool has_bias) -> (Tensor, Tensor, Tensor, Tensor, Tensor)
  use_c10_dispatcher: full
  dispatch:
    CUDA: _thnn_fused_gru_cell_backward_cuda

- func: _thnn_differentiable_gru_cell_backward(Tensor grad_hy, Tensor input_gates, Tensor hidden_gates, Tensor hx, Tensor? input_bias, Tensor? hidden_bias) -> (Tensor, Tensor, Tensor, Tensor, Tensor)

# RNN cells and layers
- func: lstm.input(Tensor input, Tensor[] hx, Tensor[] params, bool has_biases, int num_layers, float dropout, bool train, bool bidirectional, bool batch_first) -> (Tensor, Tensor, Tensor)
  use_c10_dispatcher: full

- func: lstm.data(Tensor data, Tensor batch_sizes, Tensor[] hx, Tensor[] params, bool has_biases, int num_layers, float dropout, bool train, bool bidirectional) -> (Tensor, Tensor, Tensor)
  use_c10_dispatcher: full

- func: gru.input(Tensor input, Tensor hx, Tensor[] params, bool has_biases, int num_layers, float dropout, bool train, bool bidirectional, bool batch_first) -> (Tensor, Tensor)
  use_c10_dispatcher: full

- func: gru.data(Tensor data, Tensor batch_sizes, Tensor hx, Tensor[] params, bool has_biases, int num_layers, float dropout, bool train, bool bidirectional) -> (Tensor, Tensor)
  use_c10_dispatcher: full

- func: rnn_tanh.input(Tensor input, Tensor hx, Tensor[] params, bool has_biases, int num_layers, float dropout, bool train, bool bidirectional, bool batch_first) -> (Tensor, Tensor)
  use_c10_dispatcher: full

- func: rnn_tanh.data(Tensor data, Tensor batch_sizes, Tensor hx, Tensor[] params, bool has_biases, int num_layers, float dropout, bool train, bool bidirectional) -> (Tensor, Tensor)
  use_c10_dispatcher: full

- func: rnn_relu.input(Tensor input, Tensor hx, Tensor[] params, bool has_biases, int num_layers, float dropout, bool train, bool bidirectional, bool batch_first) -> (Tensor, Tensor)
  use_c10_dispatcher: full

- func: rnn_relu.data(Tensor data, Tensor batch_sizes, Tensor hx, Tensor[] params, bool has_biases, int num_layers, float dropout, bool train, bool bidirectional) -> (Tensor, Tensor)
  use_c10_dispatcher: full

- func: lstm_cell(Tensor input, Tensor[] hx, Tensor w_ih, Tensor w_hh, Tensor? b_ih=None, Tensor? b_hh=None) -> (Tensor, Tensor)

- func: gru_cell(Tensor input, Tensor hx, Tensor w_ih, Tensor w_hh, Tensor? b_ih=None, Tensor? b_hh=None) -> Tensor

- func: rnn_tanh_cell(Tensor input, Tensor hx, Tensor w_ih, Tensor w_hh, Tensor? b_ih=None, Tensor? b_hh=None) -> Tensor

- func: rnn_relu_cell(Tensor input, Tensor hx, Tensor w_ih, Tensor w_hh, Tensor? b_ih=None, Tensor? b_hh=None) -> Tensor

# Quantized RNN layer registration has been moved to C10 dispatch in `RNN.cpp`

# Quantized RNN layers
# - func: quantized_lstm(Tensor input, Tensor[] hx, Tensor[] params, bool has_biases, int num_layers, float dropout, bool train, bool bidirectional, bool batch_first, *, ScalarType? dtype=None, bool use_dynamic=False) -> (Tensor, Tensor, Tensor)
#  use_c10_dispatcher: full

# - func: quantized_lstm.data(Tensor data, Tensor batch_sizes, Tensor[] hx, Tensor[] params, bool has_biases, int num_layers, float dropout, bool train, bool bidirectional, *, ScalarType? dtype=None, bool use_dynamic=False) -> (Tensor, Tensor, Tensor)
#  use_c10_dispatcher: full

# Quantized GRU layers

# - func: quantized_gru.input(Tensor input, Tensor hx, Tensor[] params, bool has_biases, int num_layers, float dropout, bool train, bool bidirectional, bool batch_first) -> (Tensor, Tensor)
#   use_c10_dispatcher: full

# - func: quantized_gru.data(Tensor data, Tensor batch_sizes, Tensor hx, Tensor[] params, bool has_biases, int num_layers, float dropout, bool train, bool bidirectional) -> (Tensor, Tensor)
#   use_c10_dispatcher: full

# Quantized RNN cells
- func: quantized_lstm_cell(Tensor input, Tensor[] hx, Tensor w_ih, Tensor w_hh, Tensor b_ih, Tensor b_hh, Tensor packed_ih, Tensor packed_hh, Tensor col_offsets_ih, Tensor col_offsets_hh, Scalar scale_ih, Scalar scale_hh, Scalar zero_point_ih, Scalar zero_point_hh) -> (Tensor, Tensor)
  use_c10_dispatcher: full

- func: quantized_gru_cell(Tensor input, Tensor hx, Tensor w_ih, Tensor w_hh, Tensor b_ih, Tensor b_hh, Tensor packed_ih, Tensor packed_hh, Tensor col_offsets_ih, Tensor col_offsets_hh, Scalar scale_ih, Scalar scale_hh, Scalar zero_point_ih, Scalar zero_point_hh) -> Tensor
  use_c10_dispatcher: full

- func: quantized_rnn_relu_cell(Tensor input, Tensor hx, Tensor w_ih, Tensor w_hh, Tensor b_ih, Tensor b_hh, Tensor packed_ih, Tensor packed_hh, Tensor col_offsets_ih, Tensor col_offsets_hh, Scalar scale_ih, Scalar scale_hh, Scalar zero_point_ih, Scalar zero_point_hh) -> Tensor
  use_c10_dispatcher: full

- func: quantized_rnn_tanh_cell(Tensor input, Tensor hx, Tensor w_ih, Tensor w_hh, Tensor b_ih, Tensor b_hh, Tensor packed_ih, Tensor packed_hh, Tensor col_offsets_ih, Tensor col_offsets_hh, Scalar scale_ih, Scalar scale_hh, Scalar zero_point_ih, Scalar zero_point_hh) -> Tensor
  use_c10_dispatcher: full

# PackedSequence utilities
- func: _pack_padded_sequence(Tensor input, Tensor lengths, bool batch_first) -> (Tensor, Tensor)
  use_c10_dispatcher: full

- func: _pack_padded_sequence_backward(Tensor grad, int[] input_size, Tensor batch_sizes, bool batch_first) -> Tensor
  use_c10_dispatcher: full

- func: _pad_packed_sequence(Tensor data, Tensor batch_sizes, bool batch_first, Scalar padding_value, int total_length) -> (Tensor, Tensor)
  use_c10_dispatcher: full

# wrappers for legacy TH methods

- func: set_.source_Storage(Tensor(a!) self, Storage source) -> Tensor(a!)
  variants: method
  device_guard: False
  dispatch:
    CPU, CUDA: set_

- func: set_.source_Storage_storage_offset(Tensor(a!) self, Storage source, int storage_offset, int[] size, int[] stride=[]) -> Tensor(a!)
  variants: method
  device_guard: False
  dispatch:
    CPU: set_storage_cpu_
    CUDA: set_storage_cuda_
    QuantizedCPU, QuantizedCUDA: set_storage_quantized_

- func: set_.source_Tensor(Tensor(a!) self, Tensor source) -> Tensor(a!)
  variants: method
  device_guard: False
  dispatch:
    CPU, CUDA: set_tensor_

- func: set_(Tensor(a!) self) -> Tensor(a!)
  variants: method
  dispatch:
    CPU: set_cpu_
    CUDA: set_cuda_

- func: set_quantizer_(Tensor(a!) self, ConstQuantizerPtr quantizer) -> Tensor(a!)
  variants: method
  dispatch:
    QuantizedCPU, QuantizedCUDA: set_quantizer_

- func: is_set_to(Tensor self, Tensor tensor) -> bool
  use_c10_dispatcher: full
  variants: method
  device_guard: False
  dispatch:
    CPU, CUDA: is_set_to

- func: masked_fill_.Scalar(Tensor(a!) self, Tensor mask, Scalar value) -> Tensor(a!)
  variants: method
  dispatch:
    CPU: masked_fill__cpu
    CUDA: masked_fill__cuda

- func: masked_fill.Scalar(Tensor self, Tensor mask, Scalar value) -> Tensor
  use_c10_dispatcher: full
  variants: function, method

- func: masked_fill_.Tensor(Tensor(a!) self, Tensor mask, Tensor value) -> Tensor(a!)
  variants: method
  dispatch:
    CPU: masked_fill__cpu
    CUDA: masked_fill__cuda

- func: masked_fill.Tensor(Tensor self, Tensor mask, Tensor value) -> Tensor
  use_c10_dispatcher: full
  variants: function, method

- func: masked_scatter_(Tensor(a!) self, Tensor mask, Tensor source) -> Tensor(a!)
  variants: method
  dispatch:
    CPU: masked_scatter__cpu
    CUDA: masked_scatter__cuda

- func: masked_scatter(Tensor self, Tensor mask, Tensor source) -> Tensor
  use_c10_dispatcher: full
  variants: function, method

- func: view(Tensor(a) self, int[] size) -> Tensor(a)
  use_c10_dispatcher: full
  variants: method
  device_guard: False
  dispatch:
    CPU, CUDA, QuantizedCPU, QuantizedCUDA: view
    MkldnnCPU: mkldnn_view

- func: put_(Tensor(a!) self, Tensor index, Tensor source, bool accumulate=False) -> Tensor(a!)
  variants: method
  dispatch:
    CPU: legacy::cpu::_th_put_
    CUDA: legacy::cuda::_th_put_

- func: index_add_(Tensor(a!) self, int dim, Tensor index, Tensor source) -> Tensor(a!)
  variants: method
  dispatch:
    CPU: index_add_cpu_
    CUDA: index_add_cuda_

- func: index_add(Tensor self, int dim, Tensor index, Tensor source) -> Tensor
  use_c10_dispatcher: full
  variants: function, method

- func: index_add.dimname(Tensor self, Dimname dim, Tensor index, Tensor source) -> Tensor
  variants: function, method

- func: index_fill_.int_Scalar(Tensor(a!) self, int dim, Tensor index, Scalar value) -> Tensor(a!)
  variants: method
  dispatch:
    CPU: legacy::cpu::_th_index_fill_
    CUDA: legacy::cuda::_th_index_fill_

- func: index_fill.int_Scalar(Tensor self, int dim, Tensor index, Scalar value) -> Tensor
  use_c10_dispatcher: full
  variants: function, method

- func: index_fill_.int_Tensor(Tensor(a!) self, int dim, Tensor index, Tensor value) -> Tensor(a!)
  variants: method
  dispatch:
    CPU, CUDA: index_fill_

- func: index_fill.int_Tensor(Tensor self, int dim, Tensor index, Tensor value) -> Tensor
  use_c10_dispatcher: full
  variants: function, method

- func: index_fill_.Dimname_Scalar(Tensor(a!) self, Dimname dim, Tensor index, Scalar value) -> Tensor(a!)
  variants: method

- func: index_fill_.Dimname_Tensor(Tensor(a!) self, Dimname dim, Tensor index, Tensor value) -> Tensor(a!)
  variants: method

- func: index_fill.Dimname_Scalar(Tensor self, Dimname dim, Tensor index, Scalar value) -> Tensor
  variants: function, method

- func: index_fill.Dimname_Tensor(Tensor self, Dimname dim, Tensor index, Tensor value) -> Tensor
  variants: function, method

- func: scatter_.src(Tensor(a!) self, int dim, Tensor index, Tensor src) -> Tensor(a!)
  variants: method
  dispatch:
    CPU, CUDA: scatter_

- func: scatter.src(Tensor self, int dim, Tensor index, Tensor src) -> Tensor
  use_c10_dispatcher: full
  variants: function, method

- func: scatter_.value(Tensor(a!) self, int dim, Tensor index, Scalar value) -> Tensor(a!)
  variants: method
  dispatch:
    CPU, CUDA: scatter_fill_

- func: scatter.value(Tensor self, int dim, Tensor index, Scalar value) -> Tensor
  use_c10_dispatcher: full
  variants: function, method

- func: scatter.dimname_src(Tensor self, Dimname dim, Tensor index, Tensor src) -> Tensor
  variants: function, method

- func: scatter.dimname_value(Tensor self, Dimname dim, Tensor index, Scalar value) -> Tensor
  variants: function, method

- func: scatter_.reduce(Tensor(a!) self, int dim, Tensor index, Tensor src, *, str reduce) -> Tensor(a!)
  variants: method
  dispatch:
    CPU: scatter_cpu_reduce_

- func: scatter_.value_reduce(Tensor(a!) self, int dim, Tensor index, Scalar value, *, str reduce) -> Tensor(a!)
  variants: method
  dispatch:
    CPU: scatter_cpu_scalar_reduce_

- func: scatter_add_(Tensor(a!) self, int dim, Tensor index, Tensor src) -> Tensor(a!)
  variants: method
  dispatch:
    CPU, CUDA: scatter_add_

- func: scatter_add(Tensor self, int dim, Tensor index, Tensor src) -> Tensor
  use_c10_dispatcher: full
  variants: function, method

- func: scatter_add.dimname(Tensor self, Dimname dim, Tensor index, Tensor src) -> Tensor
  variants: function, method

- func: lt_.Scalar(Tensor(a!) self, Scalar other) -> Tensor(a!)
  variants: method

- func: lt_.Tensor(Tensor(a!) self, Tensor other) -> Tensor(a!)
  variants: method

- func: gt_.Scalar(Tensor(a!) self, Scalar other) -> Tensor(a!)
  variants: method

- func: gt_.Tensor(Tensor(a!) self, Tensor other) -> Tensor(a!)
  variants: method

- func: le_.Scalar(Tensor(a!) self, Scalar other) -> Tensor(a!)
  variants: method

- func: le_.Tensor(Tensor(a!) self, Tensor other) -> Tensor(a!)
  variants: method

- func: ge_.Scalar(Tensor(a!) self, Scalar other) -> Tensor(a!)
  variants: method

- func: ge_.Tensor(Tensor(a!) self, Tensor other) -> Tensor(a!)
  variants: method

- func: eq_.Scalar(Tensor(a!) self, Scalar other) -> Tensor(a!)
  variants: method

- func: eq_.Tensor(Tensor(a!) self, Tensor other) -> Tensor(a!)
  variants: method

- func: ne_.Scalar(Tensor(a!) self, Scalar other) -> Tensor(a!)
  variants: method

- func: ne_.Tensor(Tensor(a!) self, Tensor other) -> Tensor(a!)
  variants: method

- func: bitwise_and.Tensor_out(Tensor self, Tensor other, *, Tensor(a!) out) -> Tensor(a!)
  variants: function
  dispatch:
    CPU, CUDA: bitwise_and_out

- func: bitwise_and.Scalar_out(Tensor self, Scalar other, *, Tensor(a!) out) -> Tensor(a!)
  variants: function
  dispatch:
    CPU, CUDA: bitwise_and_out

- func: bitwise_and.Scalar(Tensor self, Scalar other) -> Tensor
  use_c10_dispatcher: full
  variants: method, function

- func: bitwise_and.Tensor(Tensor self, Tensor other) -> Tensor
  use_c10_dispatcher: full
  variants: method, function

- func: bitwise_and_.Scalar(Tensor(a!) self, Scalar other) -> Tensor(a!)
  variants: method

- func: bitwise_and_.Tensor(Tensor(a!) self, Tensor other) -> Tensor(a!)
  variants: method

- func: __and__.Scalar(Tensor self, Scalar other) -> Tensor
  use_c10_dispatcher: full
  variants: method, function

- func: __and__.Tensor(Tensor self, Tensor other) -> Tensor
  use_c10_dispatcher: full
  variants: method, function

- func: __iand__.Scalar(Tensor(a!) self, Scalar other) -> Tensor(a!)
  variants: method

- func: __iand__.Tensor(Tensor(a!) self, Tensor other) -> Tensor(a!)
  variants: method

- func: bitwise_or.Tensor_out(Tensor self, Tensor other, *, Tensor(a!) out) -> Tensor(a!)
  variants: function
  dispatch:
    CPU, CUDA: bitwise_or_out

- func: bitwise_or.Scalar_out(Tensor self, Scalar other, *, Tensor(a!) out) -> Tensor(a!)
  variants: function
  dispatch:
    CPU, CUDA: bitwise_or_out

- func: bitwise_or.Scalar(Tensor self, Scalar other) -> Tensor
  use_c10_dispatcher: full
  variants: method, function

- func: bitwise_or.Tensor(Tensor self, Tensor other) -> Tensor
  use_c10_dispatcher: full
  variants: method, function

- func: bitwise_or_.Scalar(Tensor(a!) self, Scalar other) -> Tensor(a!)
  variants: method

- func: bitwise_or_.Tensor(Tensor(a!) self, Tensor other) -> Tensor(a!)
  variants: method

- func: __or__.Scalar(Tensor self, Scalar other) -> Tensor
  use_c10_dispatcher: full
  variants: method, function

- func: __or__.Tensor(Tensor self, Tensor other) -> Tensor
  use_c10_dispatcher: full
  variants: method, function

- func: __ior__.Scalar(Tensor(a!) self, Scalar other) -> Tensor(a!)
  variants: method

- func: __ior__.Tensor(Tensor(a!) self, Tensor other) -> Tensor(a!)
  variants: method

- func: bitwise_xor.Tensor_out(Tensor self, Tensor other, *, Tensor(a!) out) -> Tensor(a!)
  variants: function
  dispatch:
    CPU, CUDA: bitwise_xor_out

- func: bitwise_xor.Scalar_out(Tensor self, Scalar other, *, Tensor(a!) out) -> Tensor(a!)
  variants: function
  dispatch:
    CPU, CUDA: bitwise_xor_out

- func: bitwise_xor.Scalar(Tensor self, Scalar other) -> Tensor
  use_c10_dispatcher: full
  variants: method, function

- func: bitwise_xor.Tensor(Tensor self, Tensor other) -> Tensor
  use_c10_dispatcher: full
  variants: method, function

- func: bitwise_xor_.Scalar(Tensor(a!) self, Scalar other) -> Tensor(a!)
  variants: method

- func: bitwise_xor_.Tensor(Tensor(a!) self, Tensor other) -> Tensor(a!)
  variants: method

- func: __xor__.Scalar(Tensor self, Scalar other) -> Tensor
  use_c10_dispatcher: full
  variants: method, function

- func: __xor__.Tensor(Tensor self, Tensor other) -> Tensor
  use_c10_dispatcher: full
  variants: method, function

- func: __ixor__.Scalar(Tensor(a!) self, Scalar other) -> Tensor(a!)
  variants: method

- func: __ixor__.Tensor(Tensor(a!) self, Tensor other) -> Tensor(a!)
  variants: method

- func: __lshift__.Scalar(Tensor self, Scalar other) -> Tensor
  use_c10_dispatcher: full
  variants: method, function
  dispatch:
    CPU, CUDA: __lshift__

- func: __lshift__.Tensor(Tensor self, Tensor other) -> Tensor
  use_c10_dispatcher: full
  variants: method, function
  dispatch:
    CPU, CUDA: __lshift__

- func: __ilshift__.Scalar(Tensor(a!) self, Scalar other) -> Tensor(a!)
  variants: method
  dispatch:
    CPU, CUDA: __ilshift__

- func: __ilshift__.Tensor(Tensor(a!) self, Tensor other) -> Tensor(a!)
  variants: method
  dispatch:
    CPU, CUDA: __ilshift__

- func: __rshift__.Scalar(Tensor self, Scalar other) -> Tensor
  use_c10_dispatcher: full
  variants: method, function
  dispatch:
    CPU, CUDA: __rshift__

- func: __rshift__.Tensor(Tensor self, Tensor other) -> Tensor
  use_c10_dispatcher: full
  variants: method, function
  dispatch:
    CPU, CUDA: __rshift__

- func: __irshift__.Scalar(Tensor(a!) self, Scalar other) -> Tensor(a!)
  variants: method
  dispatch:
    CPU, CUDA: __irshift__

- func: __irshift__.Tensor(Tensor(a!) self, Tensor other) -> Tensor(a!)
  variants: method
  dispatch:
    CPU, CUDA: __irshift__

- func: lgamma_(Tensor(a!) self) -> Tensor(a!)
  variants: method
  dispatch:
    CPU: _lgamma__cpu
    CUDA: _lgamma__cuda

- func: atan2_(Tensor(a!) self, Tensor other) -> Tensor(a!)
  variants: method

- func: tril_(Tensor(a!) self, int diagonal=0) -> Tensor(a!)
  variants: method
  dispatch:
    CPU: tril_cpu_
    CUDA: tril_cuda_

- func: triu_(Tensor(a!) self, int diagonal=0) -> Tensor(a!)
  variants: method
  dispatch:
    CPU: triu_cpu_
    CUDA: triu_cuda_

- func: digamma_(Tensor(a!) self) -> Tensor(a!)
  variants: method

- func: polygamma_(Tensor(a!) self, int n) -> Tensor(a!)
  variants: method

- func: renorm_(Tensor(a!) self, Scalar p, int dim, Scalar maxnorm) -> Tensor(a!)
  variants: method
  dispatch:
    CPU: legacy::cpu::_th_renorm_
    CUDA: legacy::cuda::_th_renorm_

- func: pow_.Scalar(Tensor(a!) self, Scalar exponent) -> Tensor(a!)
  variants: method
  dispatch:
    CPU, CUDA: pow_

- func: pow_.Tensor(Tensor(a!) self, Tensor exponent) -> Tensor(a!)
  variants: method
  dispatch:
    CPU, CUDA: pow_

- func: lerp_.Scalar(Tensor(a!) self, Tensor end, Scalar weight) -> Tensor(a!)
  variants: method
  dispatch:
    CPU: lerp_cpu_scalar_
    CUDA: lerp_cuda_scalar_

- func: lerp_.Tensor(Tensor(a!) self, Tensor end, Tensor weight) -> Tensor(a!)
  variants: method
  dispatch:
    CPU: lerp_cpu_tensor_
    CUDA: lerp_cuda_tensor_

- func: fmod_.Scalar(Tensor(a!) self, Scalar other) -> Tensor(a!)
  variants: method
  dispatch:
    CPU: fmod_
    CUDA: fmod_cuda_

- func: fmod_.Tensor(Tensor(a!) self, Tensor other) -> Tensor(a!)
  variants: method
  dispatch:
    CPU: fmod_
    CUDA: fmod_cuda_

- func: remainder_.Scalar(Tensor(a!) self, Scalar other) -> Tensor(a!)
  variants: method
  dispatch:
    CPU, CUDA: remainder_

- func: remainder_.Tensor(Tensor(a!) self, Tensor other) -> Tensor(a!)
  variants: method
  dispatch:
    CPU, CUDA: remainder_

- func: addbmm_(Tensor(a!) self, Tensor batch1, Tensor batch2, *, Scalar beta=1, Scalar alpha=1) -> Tensor(a!)
  variants: method
  dispatch:
    CPU: addbmm_cpu_
    CUDA: addbmm__cuda

- func: addbmm.out(Tensor self, Tensor batch1, Tensor batch2, *, Scalar beta=1, Scalar alpha=1, Tensor(a!) out) -> Tensor(a!)
  dispatch:
    CPU: addbmm_cpu_out
    CUDA: addbmm_out_cuda

- func: addbmm(Tensor self, Tensor batch1, Tensor batch2, *, Scalar beta=1, Scalar alpha=1) -> Tensor
  use_c10_dispatcher: full
  variants: method, function
  dispatch:
    CPU: addbmm_cpu
    CUDA: addbmm_cuda

- func: addcdiv_(Tensor(a!) self, Tensor tensor1, Tensor tensor2, *, Scalar value=1) -> Tensor(a!)
  variants: method

- func: random_.from(Tensor(a!) self, int from, int? to, *, Generator? generator=None) -> Tensor(a!)
  variants: method

- func: random_.to(Tensor(a!) self, int to, *, Generator? generator=None) -> Tensor(a!)
  variants: method

- func: random_(Tensor(a!) self, *, Generator? generator=None) -> Tensor(a!)
  variants: method

- func: uniform_(Tensor(a!) self, float from=0, float to=1, *, Generator? generator=None) -> Tensor(a!)
  variants: method

- func: cauchy_(Tensor(a!) self, float median=0, float sigma=1, *, Generator? generator=None) -> Tensor(a!)
  variants: method

- func: log_normal_(Tensor(a!) self, float mean=1, float std=2, *, Generator? generator=None) -> Tensor(a!)
  variants: method

- func: exponential_(Tensor(a!) self, float lambd=1, *, Generator? generator=None) -> Tensor(a!)
  variants: method

- func: geometric_(Tensor(a!) self, float p, *, Generator? generator=None) -> Tensor(a!)
  variants: method

# wrappers for TH functions

- func: diag.out(Tensor self, int diagonal=0, *, Tensor(a!) out) -> Tensor(a!)
  dispatch:
    CPU: diag_cpu_out
    CUDA: diag_cuda_out

- func: diag(Tensor self, int diagonal=0) -> Tensor
  use_c10_dispatcher: full
  variants: method, function

- func: cross.out(Tensor self, Tensor other, int? dim=None, *, Tensor(a!) out) -> Tensor(a!)

- func: cross(Tensor self, Tensor other, int? dim=None) -> Tensor
  use_c10_dispatcher: full
  variants: method, function

- func: triu.out(Tensor self, int diagonal=0, *, Tensor(a!) out) -> Tensor(a!)
  dispatch:
    CPU: triu_cpu_out
    CUDA: triu_cuda_out

- func: triu(Tensor self, int diagonal=0) -> Tensor
  use_c10_dispatcher: full
  variants: method, function

- func: tril.out(Tensor self, int diagonal=0, *, Tensor(a!) out) -> Tensor(a!)
  dispatch:
    CPU: tril_cpu_out
    CUDA: tril_cuda_out

- func: tril(Tensor self, int diagonal=0) -> Tensor
  use_c10_dispatcher: full
  variants: method, function

- func: tril_indices(int row, int col, int offset=0, *, ScalarType? dtype=long, Layout? layout=None, Device? device=None, bool? pin_memory=None) -> Tensor
  use_c10_dispatcher: full
  dispatch:
    CPU: tril_indices_cpu
    CUDA: tril_indices_cuda

- func: triu_indices(int row, int col, int offset=0, *, ScalarType? dtype=long, Layout? layout=None, Device? device=None, bool? pin_memory=None) -> Tensor
  use_c10_dispatcher: full
  dispatch:
    CPU: triu_indices_cpu
    CUDA: triu_indices_cuda

- func: trace(Tensor self) -> Tensor
  use_c10_dispatcher: full
  variants: method, function
  dispatch:
    CPU: legacy::cpu::_th_trace
    CUDA: trace_cuda

- func: ne.Scalar_out(Tensor self, Scalar other, *, Tensor(a!) out) -> Tensor(a!)
  dispatch:
    CPU, CUDA: ne_out
    QuantizedCPU: ne_out_quantized_cpu

- func: ne.Scalar(Tensor self, Scalar other) -> Tensor
  use_c10_dispatcher: full
  variants: method, function
  dispatch:
    CPU, CUDA: ne
    QuantizedCPU: ne_quantized_cpu

- func: ne.Tensor_out(Tensor self, Tensor other, *, Tensor(a!) out) -> Tensor(a!)
  dispatch:
    CPU, CUDA: ne_out
    QuantizedCPU: ne_out_quantized_cpu

- func: ne.Tensor(Tensor self, Tensor other) -> Tensor
  use_c10_dispatcher: full
  variants: method, function
  dispatch:
    CPU, CUDA: ne
    QuantizedCPU: ne_quantized_cpu

- func: eq.Scalar_out(Tensor self, Scalar other, *, Tensor(a!) out) -> Tensor(a!)
  dispatch:
    CPU, CUDA: eq_out
    QuantizedCPU: eq_out_quantized_cpu

- func: eq.Scalar(Tensor self, Scalar other) -> Tensor
  use_c10_dispatcher: full
  variants: method, function
  dispatch:
    CPU, CUDA: eq
    QuantizedCPU: eq_quantized_cpu

- func: eq.Tensor_out(Tensor self, Tensor other, *, Tensor(a!) out) -> Tensor(a!)
  dispatch:
    CPU, CUDA: eq_out
    QuantizedCPU: eq_out_quantized_cpu

- func: eq.Tensor(Tensor self, Tensor other) -> Tensor
  use_c10_dispatcher: full
  variants: method, function
  dispatch:
    CPU, CUDA: eq
    QuantizedCPU: eq_quantized_cpu

- func: ge.Scalar_out(Tensor self, Scalar other, *, Tensor(a!) out) -> Tensor(a!)
  dispatch:
    CPU, CUDA: ge_out
    QuantizedCPU: ge_out_quantized_cpu

- func: ge.Scalar(Tensor self, Scalar other) -> Tensor
  use_c10_dispatcher: full
  variants: method, function
  dispatch:
    CPU, CUDA: ge
    QuantizedCPU: ge_quantized_cpu

- func: ge.Tensor_out(Tensor self, Tensor other, *, Tensor(a!) out) -> Tensor(a!)
  dispatch:
    CPU, CUDA: ge_out
    QuantizedCPU: ge_out_quantized_cpu

- func: ge.Tensor(Tensor self, Tensor other) -> Tensor
  use_c10_dispatcher: full
  variants: method, function
  dispatch:
    CPU, CUDA: ge
    QuantizedCPU: ge_quantized_cpu

- func: le.Scalar_out(Tensor self, Scalar other, *, Tensor(a!) out) -> Tensor(a!)
  dispatch:
    CPU, CUDA: le_out
    QuantizedCPU: le_out_quantized_cpu

- func: le.Scalar(Tensor self, Scalar other) -> Tensor
  use_c10_dispatcher: full
  variants: method, function
  dispatch:
    CPU, CUDA: le
    QuantizedCPU: le_quantized_cpu

- func: le.Tensor_out(Tensor self, Tensor other, *, Tensor(a!) out) -> Tensor(a!)
  dispatch:
    CPU, CUDA: le_out
    QuantizedCPU: le_out_quantized_cpu

- func: le.Tensor(Tensor self, Tensor other) -> Tensor
  use_c10_dispatcher: full
  variants: method, function
  dispatch:
    CPU, CUDA: le
    QuantizedCPU: le_quantized_cpu

- func: gt.Scalar_out(Tensor self, Scalar other, *, Tensor(a!) out) -> Tensor(a!)
  dispatch:
    CPU, CUDA: gt_out
    QuantizedCPU: gt_out_quantized_cpu

- func: gt.Scalar(Tensor self, Scalar other) -> Tensor
  use_c10_dispatcher: full
  variants: method, function
  dispatch:
    CPU, CUDA: gt
    QuantizedCPU: gt_quantized_cpu

- func: gt.Tensor_out(Tensor self, Tensor other, *, Tensor(a!) out) -> Tensor(a!)
  dispatch:
    CPU, CUDA: gt_out
    QuantizedCPU: gt_out_quantized_cpu

- func: gt.Tensor(Tensor self, Tensor other) -> Tensor
  use_c10_dispatcher: full
  variants: method, function
  dispatch:
    CPU, CUDA: gt
    QuantizedCPU: gt_quantized_cpu

- func: lt.Scalar_out(Tensor self, Scalar other, *, Tensor(a!) out) -> Tensor(a!)
  dispatch:
    CPU, CUDA: lt_out
    QuantizedCPU: lt_out_quantized_cpu

- func: lt.Scalar(Tensor self, Scalar other) -> Tensor
  use_c10_dispatcher: full
  variants: method, function
  dispatch:
    CPU, CUDA: lt
    QuantizedCPU: lt_quantized_cpu

- func: lt.Tensor_out(Tensor self, Tensor other, *, Tensor(a!) out) -> Tensor(a!)
  dispatch:
    CPU, CUDA: lt_out
    QuantizedCPU: lt_out_quantized_cpu

- func: lt.Tensor(Tensor self, Tensor other) -> Tensor
  use_c10_dispatcher: full
  variants: method, function
  dispatch:
    CPU, CUDA: lt
    QuantizedCPU: lt_quantized_cpu

- func: take.out(Tensor self, Tensor index, *, Tensor(a!) out) -> Tensor(a!)
  dispatch:
    CPU: legacy::cpu::_th_take_out
    CUDA: legacy::cuda::_th_take_out

- func: take(Tensor self, Tensor index) -> Tensor
  use_c10_dispatcher: full
  variants: method, function
  dispatch:
    CPU: legacy::cpu::_th_take
    CUDA: legacy::cuda::_th_take

- func: index_select.out(Tensor self, int dim, Tensor index, *, Tensor(a!) out) -> Tensor(a!)
  dispatch:
    CPU: index_select_out_cpu_
    CUDA: index_select_out_cuda

- func: index_select(Tensor self, int dim, Tensor index) -> Tensor
  use_c10_dispatcher: full
  variants: method, function
  dispatch:
    CPU: index_select_cpu_
    CUDA: index_select_cuda
    SparseCPU: index_select_sparse
    SparseCUDA: index_select_sparse

- func: index_select.dimname_out(Tensor self, Dimname dim, Tensor index, *, Tensor(a!) out) -> Tensor(a!)

- func: index_select.dimname(Tensor self, Dimname dim, Tensor index) -> Tensor
  variants: method, function

- func: masked_select.out(Tensor self, Tensor mask, *, Tensor(a!) out) -> Tensor(a!)
  dispatch:
    CPU: masked_select_out_cpu
    CUDA: masked_select_out_cuda

- func: masked_select(Tensor self, Tensor mask) -> Tensor
  use_c10_dispatcher: full
  variants: method, function
  dispatch:
    CPU: masked_select_cpu
    CUDA: masked_select_cuda

- func: nonzero.out(Tensor self, *, Tensor(a!) out) -> Tensor(a!)
  dispatch:
    CPU: legacy::cpu::_th_nonzero_out
    CUDA: legacy::cuda::_th_nonzero_out

- func: nonzero(Tensor self) -> Tensor
  use_c10_dispatcher: full
  variants: method, function
  dispatch:
    CPU: legacy::cpu::_th_nonzero
    CUDA: legacy::cuda::_th_nonzero

- func: nonzero_numpy(Tensor self) -> Tensor[]
  use_c10_dispatcher: full
  variants: method, function

- func: gather.out(Tensor self, int dim, Tensor index, *, bool sparse_grad=False, Tensor(a!) out) -> Tensor(a!)
  dispatch:
    CPU: gather_out_cpu_cuda
    CUDA: gather_out_cpu_cuda

- func: gather(Tensor self, int dim, Tensor index, *, bool sparse_grad=False) -> Tensor
  use_c10_dispatcher: full
  variants: method, function
  dispatch:
    CPU, CUDA: gather

- func: gather.dimname_out(Tensor self, Dimname dim, Tensor index, *, bool sparse_grad=False, Tensor(a!) out) -> Tensor(a!)

- func: gather.dimname(Tensor self, Dimname dim, Tensor index, *, bool sparse_grad=False) -> Tensor
  variants: method, function

- func: _gather_sparse_backward(Tensor self, int dim, Tensor index, Tensor grad) -> Tensor
  use_c10_dispatcher: full

- func: addcmul.out(Tensor self, Tensor tensor1, Tensor tensor2, *, Scalar value=1, Tensor(a!) out) -> Tensor(a!)

- func: addcmul(Tensor self, Tensor tensor1, Tensor tensor2, *, Scalar value=1) -> Tensor
  use_c10_dispatcher: full
  variants: method, function

- func: addcmul_(Tensor(a!) self, Tensor tensor1, Tensor tensor2, *, Scalar value=1) -> Tensor(a!)
  variants: method

- func: addcdiv.out(Tensor self, Tensor tensor1, Tensor tensor2, *, Scalar value=1, Tensor(a!) out) -> Tensor(a!)

- func: addcdiv(Tensor self, Tensor tensor1, Tensor tensor2, *, Scalar value=1) -> Tensor
  use_c10_dispatcher: full
  variants: method, function

- func: lstsq.X(Tensor self, Tensor A, *, Tensor(a!) X, Tensor(b!) qr) -> (Tensor(a!) solution, Tensor(b!) QR)
  dispatch:
    CPU: legacy::cpu::_th_gels_out
    CUDA: legacy::cuda::_th_gels_out

- func: lstsq(Tensor self, Tensor A) -> (Tensor solution, Tensor QR)
  use_c10_dispatcher: full
  variants: method, function
  dispatch:
    CPU: legacy::cpu::_th_gels
    CUDA: legacy::cuda::_th_gels

- func: triangular_solve.X(Tensor self, Tensor A, bool upper=True, bool transpose=False, bool unitriangular=False, *, Tensor(a!) X, Tensor(b!) M) -> (Tensor(a!) solution, Tensor(b!) cloned_coefficient)

- func: triangular_solve(Tensor self, Tensor A, bool upper=True, bool transpose=False, bool unitriangular=False) -> (Tensor solution, Tensor cloned_coefficient)
  use_c10_dispatcher: full
  variants: method, function

- func: _triangular_solve_helper(Tensor self, Tensor A, bool upper, bool transpose, bool unitriangular) -> (Tensor, Tensor)
  use_c10_dispatcher: full
  variants: function
  dispatch:
    CPU: _triangular_solve_helper_cpu
    CUDA: _triangular_solve_helper_cuda

- func: symeig.e(Tensor self, bool eigenvectors=False, bool upper=True, *, Tensor(a!) e, Tensor(b!) V) -> (Tensor(a!) eigenvalues, Tensor(b!) eigenvectors)

- func: symeig(Tensor self, bool eigenvectors=False, bool upper=True) -> (Tensor eigenvalues, Tensor eigenvectors)
  use_c10_dispatcher: full
  variants: method, function

- func: _symeig_helper(Tensor self, bool eigenvectors, bool upper) -> (Tensor, Tensor)
  use_c10_dispatcher: full
  variants: function
  dispatch:
    CPU: _symeig_helper_cpu
    CUDA: _symeig_helper_cuda

- func: eig.e(Tensor self, bool eigenvectors=False, *, Tensor(a!) e, Tensor(b!) v) -> (Tensor(a!) eigenvalues, Tensor(b!) eigenvectors)
  dispatch:
    CPU: legacy::cpu::_th_eig_out
    CUDA: legacy::cuda::_th_eig_out

- func: eig(Tensor self, bool eigenvectors=False) -> (Tensor eigenvalues, Tensor eigenvectors)
  use_c10_dispatcher: full
  variants: method, function
  dispatch:
    CPU: legacy::cpu::_th_eig
    CUDA: legacy::cuda::_th_eig

- func: svd.U(Tensor self, bool some=True, bool compute_uv=True, *, Tensor(a!) U, Tensor(b!) S, Tensor(c!) V) -> (Tensor(a!) U, Tensor(b!) S, Tensor(c!) V)

- func: svd(Tensor self, bool some=True, bool compute_uv=True) -> (Tensor U, Tensor S, Tensor V)
  use_c10_dispatcher: full
  variants: method, function

- func: _svd_helper(Tensor self, bool some, bool compute_uv) -> (Tensor, Tensor, Tensor)
  use_c10_dispatcher: full
  variants: function
  dispatch:
    CPU: _svd_helper_cpu
    CUDA: _svd_helper_cuda

- func: cholesky.out(Tensor self, bool upper=False, *, Tensor(a!) out) -> Tensor(a!)

- func: cholesky(Tensor self, bool upper=False) -> Tensor
  use_c10_dispatcher: full
  variants: method, function

- func: _cholesky_helper(Tensor self, bool upper) -> Tensor
  use_c10_dispatcher: full
  variants: function
  dispatch:
    CPU: _cholesky_helper_cpu
    CUDA: _cholesky_helper_cuda

- func: cholesky_solve.out(Tensor self, Tensor input2, bool upper=False, *, Tensor(a!) out) -> Tensor(a!)

- func: cholesky_solve(Tensor self, Tensor input2, bool upper=False) -> Tensor
  use_c10_dispatcher: full
  variants: method, function

- func: _cholesky_solve_helper(Tensor self, Tensor A, bool upper) -> Tensor
  use_c10_dispatcher: full
  variants: function
  dispatch:
    CPU: _cholesky_solve_helper_cpu
    CUDA: _cholesky_solve_helper_cuda

- func: solve(Tensor self, Tensor A) -> (Tensor solution, Tensor LU)
  use_c10_dispatcher: full
  variants: function, method

- func: solve.solution(Tensor self, Tensor A, *, Tensor(a!) solution, Tensor(b!) lu) -> (Tensor(a!) solution, Tensor(b!) LU)

- func: _solve_helper(Tensor self, Tensor A) -> (Tensor, Tensor)
  use_c10_dispatcher: full
  variants: function
  dispatch:
    CPU: _solve_helper_cpu
    CUDA: _solve_helper_cuda

- func: cholesky_inverse.out(Tensor self, bool upper=False, *, Tensor(a!) out) -> Tensor(a!)
  dispatch:
    CPU: legacy::cpu::_th_potri_out
    CUDA: legacy::cuda::_th_potri_out

- func: cholesky_inverse(Tensor self, bool upper=False) -> Tensor
  use_c10_dispatcher: full
  variants: method, function
  dispatch:
    CPU: legacy::cpu::_th_potri
    CUDA: legacy::cuda::_th_potri

- func: qr.Q(Tensor self, bool some=True, *, Tensor(a!) Q, Tensor(b!) R) -> (Tensor(a!) Q, Tensor(b!) R)

- func: qr(Tensor self, bool some=True) -> (Tensor Q, Tensor R)
  use_c10_dispatcher: full
  variants: method, function

- func: _qr_helper(Tensor self, bool some) -> (Tensor, Tensor)
  use_c10_dispatcher: full
  variants: function
  dispatch:
    CPU: _qr_helper_cpu
    CUDA: _qr_helper_cuda

- func: geqrf.a(Tensor self, *, Tensor(a!) a, Tensor(b!) tau) -> (Tensor(a!) a, Tensor(b!) tau)
  dispatch:
    CPU: legacy::cpu::_th_geqrf_out
    CUDA: legacy::cuda::_th_geqrf_out

- func: geqrf(Tensor self) -> (Tensor a, Tensor tau)
  use_c10_dispatcher: full
  variants: method, function
  dispatch:
    CPU: legacy::cpu::_th_geqrf
    CUDA: legacy::cuda::_th_geqrf

- func: orgqr.out(Tensor self, Tensor input2, *, Tensor(a!) out) -> Tensor(a!)
  dispatch:
    CPU: legacy::cpu::_th_orgqr_out

- func: orgqr(Tensor self, Tensor input2) -> Tensor
  use_c10_dispatcher: full
  variants: method, function
  dispatch:
    CPU: legacy::cpu::_th_orgqr

- func: ormqr.out(Tensor self, Tensor input2, Tensor input3, bool left=True, bool transpose=False, *, Tensor(a!) out) -> Tensor(a!)
  dispatch:
    CPU: legacy::cpu::_th_ormqr_out

- func: ormqr(Tensor self, Tensor input2, Tensor input3, bool left=True, bool transpose=False) -> Tensor
  use_c10_dispatcher: full
  variants: method, function
  dispatch:
    CPU: legacy::cpu::_th_ormqr

- func: _lu_with_info(Tensor self, bool pivot=True, bool check_errors=True) -> (Tensor, Tensor, Tensor)
  use_c10_dispatcher: full
  variants: function
  dispatch:
    CPU: _lu_with_info_cpu
    CUDA: _lu_with_info_cuda

- func: lu_solve.out(Tensor self, Tensor LU_data, Tensor LU_pivots, *, Tensor(a!) out) -> Tensor(a!)

- func: lu_solve(Tensor self, Tensor LU_data, Tensor LU_pivots) -> Tensor
  use_c10_dispatcher: full
  variants: method, function

- func: _lu_solve_helper(Tensor self, Tensor LU_data, Tensor LU_pivots) -> Tensor
  use_c10_dispatcher: full
  variants: function
  dispatch:
    CPU: _lu_solve_helper_cpu
    CUDA: _lu_solve_helper_cuda

# TODO: remove dispatch section when porting TH CUDA to ATen
- func: multinomial.out(Tensor self, int num_samples, bool replacement=False, *, Generator? generator=None, Tensor(a!) out) -> Tensor(a!)
  dispatch:
    CPU, CUDA: multinomial_out

- func: multinomial(Tensor self, int num_samples, bool replacement=False, *, Generator? generator=None) -> Tensor
  variants: method, function
  dispatch:
    CPU, CUDA: multinomial

- func: _multinomial_alias_setup(Tensor probs) -> (Tensor, Tensor)
  use_c10_dispatcher: full
  variants: function
  dispatch:
    CPU: legacy::cpu::_th_multinomial_alias_setup
    CUDA: legacy::cuda::_th_multinomial_alias_setup

- func: _multinomial_alias_draw(Tensor J, Tensor q, int num_samples, *, Generator? generator=None) -> Tensor
  variants: function
  dispatch:
    CPU: legacy::cpu::_th_multinomial_alias_draw
    CUDA: legacy::cuda::_th_multinomial_alias_draw

- func: lgamma.out(Tensor self, *, Tensor(a!) out) -> Tensor(a!)
  dispatch:
    CPU: _lgamma_out_cpu
    CUDA: _lgamma_out_cuda

- func: lgamma(Tensor self) -> Tensor
  use_c10_dispatcher: full
  variants: method, function
  dispatch:
    CPU, CUDA: lgamma

- func: digamma.out(Tensor self, *, Tensor(a!) out) -> Tensor(a!)

- func: digamma(Tensor self) -> Tensor
  use_c10_dispatcher: full
  variants: method, function

- func: polygamma.out(int n, Tensor self, *, Tensor(a!) out) -> Tensor(a!)

- func: polygamma(int n, Tensor self) -> Tensor
  use_c10_dispatcher: full
  variants: method, function

- func: erfinv(Tensor self) -> Tensor
  use_c10_dispatcher: full
  variants: method, function
  dispatch:
    CPU, CUDA: erfinv

- func: erfinv_(Tensor(a!) self) -> Tensor(a!)
  variants: method
  dispatch:
    CPU: _erfinv__cpu
    CUDA: _erfinv__cuda

- func: erfinv.out(Tensor self, *, Tensor(a!) out) -> Tensor(a!)
  dispatch:
    CPU: _erfinv_out_cpu
    CUDA: _erfinv_out_cuda

- func: sign(Tensor self) -> Tensor
  use_c10_dispatcher: full
  variants: function, method

- func: sign_(Tensor(a!) self) -> Tensor(a!)
  variants: method

- func: sign.out(Tensor self, *, Tensor(a!) out) -> Tensor(a!)
  dispatch:
    CPU, CUDA: sign_out

- func: dist(Tensor self, Tensor other, Scalar p=2) -> Tensor
  use_c10_dispatcher: full
  variants: method, function

- func: atan2.out(Tensor self, Tensor other, *, Tensor(a!) out) -> Tensor(a!)

- func: atan2(Tensor self, Tensor other) -> Tensor
  use_c10_dispatcher: full
  variants: method, function

- func: lerp.Scalar_out(Tensor self, Tensor end, Scalar weight, *, Tensor(a!) out) -> Tensor(a!)
  dispatch:
    CPU: lerp_cpu_scalar_out
    CUDA: lerp_cuda_scalar_out

- func: lerp.Tensor_out(Tensor self, Tensor end, Tensor weight, *, Tensor(a!) out) -> Tensor(a!)
  dispatch:
    CPU: lerp_cpu_tensor_out
    CUDA: lerp_cuda_tensor_out

- func: lerp.Scalar(Tensor self, Tensor end, Scalar weight) -> Tensor
  use_c10_dispatcher: full
  variants: method, function
  dispatch:
    CPU: lerp_cpu_scalar
    CUDA: lerp_cuda_scalar

- func: lerp.Tensor(Tensor self, Tensor end, Tensor weight) -> Tensor
  use_c10_dispatcher: full
  variants: method, function
  dispatch:
    CPU: lerp_cpu_tensor
    CUDA: lerp_cuda_tensor

- func: histc.out(Tensor self, int bins=100, Scalar min=0, Scalar max=0, *, Tensor(a!) out) -> Tensor(a!)
  dispatch:
    CPU: legacy::cpu::_th_histc_out
    CUDA: _histc_out_cuda

- func: histc(Tensor self, int bins=100, Scalar min=0, Scalar max=0) -> Tensor
  use_c10_dispatcher: full
  variants: method, function
  dispatch:
    CPU: legacy::cpu::_th_histc
    CUDA: _histc_cuda

- func: fmod.Scalar_out(Tensor self, Scalar other, *, Tensor(a!) out) -> Tensor(a!)
  dispatch:
    CPU: fmod_out
    CUDA: fmod_cuda_out

- func: fmod.Scalar(Tensor self, Scalar other) -> Tensor
  use_c10_dispatcher: full
  variants: method, function
  dispatch:
    CPU: fmod
    CUDA: fmod_cuda

- func: fmod.Tensor_out(Tensor self, Tensor other, *, Tensor(a!) out) -> Tensor(a!)
  dispatch:
    CPU: fmod_out
    CUDA: fmod_cuda_out

- func: fmod.Tensor(Tensor self, Tensor other) -> Tensor
  use_c10_dispatcher: full
  variants: method, function
  dispatch:
    CPU: fmod
    CUDA: fmod_cuda

- func: remainder.Scalar_out(Tensor self, Scalar other, *, Tensor(a!) out) -> Tensor(a!)
  dispatch:
    CPU, CUDA: remainder_out

- func: remainder.Scalar(Tensor self, Scalar other) -> Tensor
  use_c10_dispatcher: full
  variants: method, function
  dispatch:
    CPU, CUDA: remainder

- func: remainder.Tensor_out(Tensor self, Tensor other, *, Tensor(a!) out) -> Tensor(a!)
  dispatch:
    CPU, CUDA: remainder_out

- func: remainder.Tensor(Tensor self, Tensor other) -> Tensor
  use_c10_dispatcher: full
  variants: method, function
  dispatch:
    CPU, CUDA: remainder

- func: min.out(Tensor self, Tensor other, *, Tensor(a!) out) -> Tensor(a!)

- func: min.other(Tensor self, Tensor other) -> Tensor
  use_c10_dispatcher: full
  variants: method, function

- func: min(Tensor self) -> Tensor
  use_c10_dispatcher: full
  variants: method, function
  dispatch:
    CPU, CUDA: min
    QuantizedCPU: min_quant

- func: max.out(Tensor self, Tensor other, *, Tensor(a!) out) -> Tensor(a!)

- func: max.other(Tensor self, Tensor other) -> Tensor
  use_c10_dispatcher: full
  variants: method, function

- func: max(Tensor self) -> Tensor
  use_c10_dispatcher: full
  variants: method, function
  dispatch:
    CPU, CUDA: max
    QuantizedCPU: max_quant

- func: median(Tensor self) -> Tensor
  use_c10_dispatcher: full
  variants: method, function
  dispatch:
    CPU: median_cpu
    CUDA: median_cuda

- func: sort.values(Tensor self, int dim=-1, bool descending=False, *, Tensor(a!) values, Tensor(b!) indices) -> (Tensor(a!) values, Tensor(b!) indices)
  dispatch:
    CPU: legacy::cpu::_th_sort_out
    CUDA: legacy::cuda::_th_sort_out

- func: sort(Tensor self, int dim=-1, bool descending=False) -> (Tensor values, Tensor indices)
  use_c10_dispatcher: full
  variants: method, function
  dispatch:
    CPU: legacy::cpu::_th_sort
    CUDA: legacy::cuda::_th_sort
    QuantizedCPU: sort_quant

- func: sort.dimname_values(Tensor self, Dimname dim, bool descending=False, *, Tensor(a!) values, Tensor(b!) indices) -> (Tensor(a!) values, Tensor(b!) indices)

- func: sort.dimname(Tensor self, Dimname dim, bool descending=False) -> (Tensor values, Tensor indices)
  variants: method, function

- func: argsort(Tensor self, int dim=-1, bool descending=False) -> Tensor
  use_c10_dispatcher: full
  variants: method, function

- func: argsort.dimname(Tensor self, Dimname dim, bool descending=False) -> Tensor
  variants: method, function

- func: topk.values(Tensor self, int k, int dim=-1, bool largest=True, bool sorted=True, *, Tensor(a!) values, Tensor(b!) indices) ->(Tensor(a!) values, Tensor(b!) indices)
  dispatch:
    CPU: topk_out_cpu
    CUDA: legacy::cuda::_th_topk_out

- func: topk(Tensor self, int k, int dim=-1, bool largest=True, bool sorted=True) -> (Tensor values, Tensor indices)
  use_c10_dispatcher: full
  variants: method, function
  dispatch:
    CPU, CUDA: topk
    QuantizedCPU: quantized_topk_cpu

- func: all(Tensor self) -> Tensor
  use_c10_dispatcher: full
  variants: method, function

- func: any(Tensor self) -> Tensor
  use_c10_dispatcher: full
  variants: method, function
  dispatch:
    CPU, CUDA: any
    SparseCPU, SparseCUDA: any_sparse

- func: renorm.out(Tensor self, Scalar p, int dim, Scalar maxnorm, *, Tensor(a!) out) -> Tensor(a!)
  dispatch:
    CPU: legacy::cpu::_th_renorm_out
    CUDA: legacy::cuda::_th_renorm_out

- func: renorm(Tensor self, Scalar p, int dim, Scalar maxnorm) -> Tensor
  use_c10_dispatcher: full
  variants: method, function
  dispatch:
    CPU: legacy::cpu::_th_renorm
    CUDA: legacy::cuda::_th_renorm

- func: unfold(Tensor(a) self, int dimension, int size, int step) -> Tensor(a)
  use_c10_dispatcher: full
  variants: method
  device_guard: False
  dispatch:
    CPU, CUDA: unfold
    QuantizedCPU, QuantizedCUDA: unfold

- func: unfold_backward(Tensor grad_in, int[] input_sizes, int dim, int size, int step) -> Tensor
  use_c10_dispatcher: full
  variants: function
  dispatch:
    CPU, CUDA: unfold_backward

- func: equal(Tensor self, Tensor other) -> bool
  use_c10_dispatcher: full
  variants: method, function
  dispatch:
    CPU: cpu_equal
    CUDA: cuda_equal
    QuantizedCPU: quantized_equal_cpu

- func: pow.Tensor_Tensor_out(Tensor self, Tensor exponent, *, Tensor(a!) out) -> Tensor(a!)
  dispatch:
    CPU, CUDA: pow_out

- func: pow.Tensor_Tensor(Tensor self, Tensor exponent) -> Tensor
  use_c10_dispatcher: full
  variants: method, function
  dispatch:
    CPU, CUDA: pow

- func: pow.Scalar_out(Scalar self, Tensor exponent, *, Tensor(a!) out) -> Tensor(a!)
  dispatch:
    CPU, CUDA: pow_out

- func: pow.Scalar(Scalar self, Tensor exponent) -> Tensor
  use_c10_dispatcher: full
  dispatch:
    CPU, CUDA: pow

- func: normal_(Tensor(a!) self, float mean=0, float std=1, *, Generator? generator=None) -> Tensor(a!)
  variants: method

- func: normal.Tensor_float_out(Tensor mean, float std=1, *, Generator? generator=None, Tensor(a!) out) -> Tensor(a!)

- func: normal.Tensor_float(Tensor mean, float std=1, *, Generator? generator=None) -> Tensor

- func: normal.float_Tensor_out(float mean, Tensor std, *, Generator? generator=None, Tensor(a!) out) -> Tensor(a!)

- func: normal.float_Tensor(float mean, Tensor std, *, Generator? generator=None) -> Tensor

- func: normal.Tensor_Tensor_out(Tensor mean, Tensor std, *, Generator? generator=None, Tensor(a!) out) -> Tensor(a!)

- func: normal.Tensor_Tensor(Tensor mean, Tensor std, *, Generator? generator=None) -> Tensor

- func: normal.float_float(float mean, float std, int[] size, *, Generator? generator=None, ScalarType? dtype=None, Layout? layout=None, Device? device=None, bool? pin_memory=None) -> Tensor

- func: normal.float_float_out(float mean, float std, int[] size, *, Generator? generator=None, Tensor(a!) out) -> Tensor(a!)

- func: alias(Tensor(a) self) -> Tensor(a)
  use_c10_dispatcher: full
  variants: method, function

- func: _addr(Tensor self, Tensor vec1, Tensor vec2, *, Scalar beta=1, Scalar alpha=1) -> Tensor
  use_c10_dispatcher: full
  dispatch:
    CPU: legacy::cpu::_th_addr
    CUDA: addr_cuda

- func: _addr_(Tensor(a!) self, Tensor vec1, Tensor vec2, *, Scalar beta=1, Scalar alpha=1) -> Tensor(a!)
  dispatch:
    CPU: legacy::cpu::_th_addr_
    CUDA: addr__cuda

- func: _addr.out(Tensor self, Tensor vec1, Tensor vec2, *, Scalar beta=1, Scalar alpha=1, Tensor(a!) out) -> Tensor(a!)
  dispatch:
    CPU: legacy::cpu::_th_addr_out
    CUDA: addr_out_cuda

- func: _index_copy_(Tensor(a!) self, int dim, Tensor index, Tensor source) -> Tensor(a!)
  dispatch:
    CPU: legacy::cpu::_th_index_copy_
    CUDA: legacy::cuda::_th_index_copy_

- func: _cumsum(Tensor self, int dim) -> Tensor
  use_c10_dispatcher: full
  dispatch:
    CPU: _cumsum_cpu
    CUDA: _cumsum_cuda

- func: _cumsum.out(Tensor self, int dim, *, Tensor(a!) out) -> Tensor(a!)
  dispatch:
    CPU: _cumsum_out_cpu
    CUDA: _cumsum_out_cuda

- func: _cumprod(Tensor self, int dim) -> Tensor
  use_c10_dispatcher: full
  dispatch:
    CPU: _cumprod_cpu
    CUDA: _cumprod_cuda

- func: _cumprod.out(Tensor self, int dim, *, Tensor(a!) out) -> Tensor(a!)
  dispatch:
    CPU: _cumprod_out_cpu
    CUDA: _cumprod_out_cuda

- func: _var(Tensor self, bool unbiased=True) -> Tensor
  use_c10_dispatcher: full
  dispatch:
    CPU: legacy::cpu::_th_var
    CUDA: legacy::cuda::_th_var

- func: _std(Tensor self, bool unbiased=True) -> Tensor
  use_c10_dispatcher: full
  dispatch:
    CPU: legacy::cpu::_th_std
    CUDA: legacy::cuda::_th_std

- func: _amp_non_finite_check_and_unscale_(Tensor(a!) self, Tensor(b!) found_inf, Tensor inv_scale) -> ()
  variants: function
  dispatch:
    CUDA: _amp_non_finite_check_and_unscale_cuda_

- func: _amp_update_scale(Tensor(a!) growth_tracker, Tensor current_scale, Tensor found_inf, float scale_growth_factor, float scale_backoff_factor, int growth_interval) -> Tensor
  variants: function
  dispatch:
    CUDA: _amp_update_scale_cuda

- func: _cat(Tensor[] tensors, int dim=0) -> Tensor
  use_c10_dispatcher: full
  dispatch:
    CPU: _cat_cpu
    CUDA: cat_cuda
    QuantizedCPU: quantized_cat

- func: _cat.out(Tensor[] tensors, int dim=0, *, Tensor(a!) out) -> Tensor(a!)
  dispatch:
    CPU: _cat_out_cpu
    CUDA: cat_out_cuda
    QuantizedCPU: quantized_cat_out

- func: _mode(Tensor self, int dim=-1, bool keepdim=False) -> (Tensor, Tensor)
  use_c10_dispatcher: full
  dispatch:
    CPU: legacy::cpu::_th_mode
    CUDA: legacy::cuda::_th_mode

- func: _mode.values(Tensor self, int dim=-1, bool keepdim=False, *, Tensor(a!) values, Tensor(b!) indices) -> (Tensor(a!), Tensor(b!))
  dispatch:
    CPU: legacy::cpu::_th_mode_out
    CUDA: legacy::cuda::_th_mode_out

- func: bucketize.Tensor(Tensor self, Tensor boundaries, *, bool out_int32=False, bool right=False) -> Tensor
  use_c10_dispatcher: full
  dispatch:
    CPU: bucketize_cpu
    CUDA: bucketize_cuda

- func: bucketize.Tensor_out(Tensor self, Tensor boundaries, *, bool out_int32=False, bool right=False, Tensor(a!) out) -> Tensor(a!)
  dispatch:
    CPU: bucketize_out_cpu
    CUDA: bucketize_out_cuda

- func: bucketize.Scalar(Scalar self, Tensor boundaries, *, bool out_int32=False, bool right=False) -> Tensor
  use_c10_dispatcher: full
  dispatch:
    CPU: bucketize_cpu
    CUDA: bucketize_cuda

- func: searchsorted.Tensor(Tensor sorted_sequence, Tensor self, *, bool out_int32=False, bool right=False) -> Tensor
  use_c10_dispatcher: full
  dispatch:
    CPU: searchsorted_cpu
    CUDA: searchsorted_cuda

- func: searchsorted.Tensor_out(Tensor sorted_sequence, Tensor self, *, bool out_int32=False, bool right=False, Tensor(a!) out) -> Tensor(a!)
  dispatch:
    CPU: searchsorted_out_cpu
    CUDA: searchsorted_out_cuda

- func: searchsorted.Scalar(Tensor sorted_sequence, Scalar self, *, bool out_int32=False, bool right=False) -> Tensor
  use_c10_dispatcher: full
  dispatch:
    CPU: searchsorted_cpu
    CUDA: searchsorted_cuda

## NN wrappers

- func: mse_loss.out(Tensor self, Tensor target, int reduction=Mean, *, Tensor(a!) out) -> Tensor(a!)
  python_module: nn

- func: mse_loss(Tensor self, Tensor target, int reduction=Mean) -> Tensor
  use_c10_dispatcher: full
  python_module: nn

- func: mse_loss_backward.grad_input(Tensor grad_output, Tensor self, Tensor target, int reduction, *, Tensor(a!) grad_input) -> Tensor(a!)
  python_module: nn
  dispatch:
    CPU, CUDA: mse_loss_backward_out

- func: mse_loss_backward(Tensor grad_output, Tensor self, Tensor target, int reduction) -> Tensor
  use_c10_dispatcher: full
  python_module: nn
  dispatch:
    CPU, CUDA: mse_loss_backward

- func: l1_loss.out(Tensor self, Tensor target, int reduction=Mean, *, Tensor(a!) out) -> Tensor(a!)
  python_module: nn

- func: l1_loss(Tensor self, Tensor target, int reduction=Mean) -> Tensor
  use_c10_dispatcher: full
  python_module: nn

- func: l1_loss_backward.grad_input(Tensor grad_output, Tensor self, Tensor target, int reduction, *, Tensor(a!) grad_input) -> Tensor(a!)
  python_module: nn
  dispatch:
    CPU, CUDA: l1_loss_backward_out

- func: l1_loss_backward(Tensor grad_output, Tensor self, Tensor target, int reduction) -> Tensor
  use_c10_dispatcher: full
  python_module: nn

- func: multi_margin_loss.out(Tensor self, Tensor target, Scalar p=1, Scalar margin=1, Tensor? weight=None, int reduction=Mean, *, Tensor(a!) out) -> Tensor(a!)
  python_module: nn
  dispatch:
    CPU: multi_margin_loss_cpu_out
    CUDA: legacy::cuda::_thnn_multi_margin_loss_forward_out

- func: multi_margin_loss(Tensor self, Tensor target, Scalar p=1, Scalar margin=1, Tensor? weight=None, int reduction=Mean) -> Tensor
  python_module: nn
  dispatch:
    CPU: multi_margin_loss_cpu
    CUDA: legacy::cuda::_thnn_multi_margin_loss_forward

- func: multi_margin_loss_backward.grad_input(Tensor grad_output, Tensor self, Tensor target, Scalar p, Scalar margin, Tensor? weight=None, int reduction=Mean, *, Tensor(a!) grad_input) -> Tensor(a!)
  python_module: nn
  dispatch:
    CPU: multi_margin_loss_cpu_backward_out
    CUDA: legacy::cuda::_thnn_multi_margin_loss_backward_out

- func: multi_margin_loss_backward(Tensor grad_output, Tensor self, Tensor target, Scalar p, Scalar margin, Tensor? weight=None, int reduction=Mean) -> Tensor
  python_module: nn
  dispatch:
    CPU: multi_margin_loss_cpu_backward
    CUDA: legacy::cuda::_thnn_multi_margin_loss_backward

- func: multilabel_margin_loss.out(Tensor self, Tensor target, int reduction=Mean, *, Tensor(a!) out) -> Tensor(a!)
  python_module: nn

- func: multilabel_margin_loss(Tensor self, Tensor target, int reduction=Mean) -> Tensor
  use_c10_dispatcher: full
  python_module: nn

- func: multilabel_margin_loss_forward.output(Tensor self, Tensor target, int reduction, *, Tensor(a!) output, Tensor(b!) is_target) -> (Tensor(a!), Tensor(b!))
  python_module: nn
  dispatch:
    CPU: multilabel_margin_loss_forward_out_cpu
    CUDA: legacy::cuda::_thnn_multilabel_margin_loss_forward_out

- func: multilabel_margin_loss_forward(Tensor self, Tensor target, int reduction) -> (Tensor output, Tensor is_target)
  use_c10_dispatcher: full
  python_module: nn
  dispatch:
    CPU: multilabel_margin_loss_forward_cpu
    CUDA: legacy::cuda::_thnn_multilabel_margin_loss_forward

- func: multilabel_margin_loss_backward.grad_input(Tensor grad_output, Tensor self, Tensor target, int reduction, Tensor is_target, *, Tensor(a!) grad_input) -> Tensor(a!)
  python_module: nn
  dispatch:
    CPU: multilabel_margin_loss_backward_cpu_out
    CUDA: legacy::cuda::_thnn_multilabel_margin_loss_backward_out

- func: multilabel_margin_loss_backward(Tensor grad_output, Tensor self, Tensor target, int reduction, Tensor is_target) -> Tensor
  use_c10_dispatcher: full
  python_module: nn
  dispatch:
    CPU: multilabel_margin_loss_backward_cpu
    CUDA: legacy::cuda::_thnn_multilabel_margin_loss_backward

- func: nll_loss.out(Tensor self, Tensor target, Tensor? weight=None, int reduction=Mean, int ignore_index=-100, *, Tensor(a!) out) -> Tensor(a!)
  python_module: nn

- func: nll_loss(Tensor self, Tensor target, Tensor? weight=None, int reduction=Mean, int ignore_index=-100) -> Tensor
  python_module: nn

- func: nll_loss_forward.output(Tensor self, Tensor target, Tensor? weight, int reduction, int ignore_index, *, Tensor(a!) output, Tensor(b!) total_weight) -> (Tensor(a!), Tensor(b!))
  python_module: nn
  dispatch:
    CPU: nll_loss_forward_out_cpu
    CUDA: legacy::cuda::_thnn_nll_loss_forward_out

- func: nll_loss_forward(Tensor self, Tensor target, Tensor? weight, int reduction, int ignore_index) -> (Tensor output, Tensor total_weight)
  python_module: nn
  dispatch:
    CPU: nll_loss_forward_cpu
    CUDA: legacy::cuda::_thnn_nll_loss_forward

- func: nll_loss_backward.grad_input(Tensor grad_output, Tensor self, Tensor target, Tensor? weight, int reduction, int ignore_index, Tensor total_weight, *, Tensor(a!) grad_input) -> Tensor(a!)
  python_module: nn
  dispatch:
    CPU: nll_loss_backward_out_cpu
    CUDA: legacy::cuda::_thnn_nll_loss_backward_out

- func: nll_loss_backward(Tensor grad_output, Tensor self, Tensor target, Tensor? weight, int reduction, int ignore_index, Tensor total_weight) -> Tensor
  python_module: nn
  dispatch:
    CPU: nll_loss_backward_cpu
    CUDA: legacy::cuda::_thnn_nll_loss_backward

- func: nll_loss2d.out(Tensor self, Tensor target, Tensor? weight=None, int reduction=Mean, int ignore_index=-100, *, Tensor(a!) out) -> Tensor(a!)
  python_module: nn

- func: nll_loss2d(Tensor self, Tensor target, Tensor? weight=None, int reduction=Mean, int ignore_index=-100) -> Tensor
  python_module: nn

- func: nll_loss2d_forward.output(Tensor self, Tensor target, Tensor? weight, int reduction, int ignore_index, *, Tensor(a!) output, Tensor(b!) total_weight) -> (Tensor(a!), Tensor(b!))
  python_module: nn
  dispatch:
    CPU: nll_loss2d_forward_out_cpu
    CUDA: legacy::cuda::_thnn_nll_loss2d_forward_out

- func: nll_loss2d_forward(Tensor self, Tensor target, Tensor? weight, int reduction, int ignore_index) -> (Tensor output, Tensor total_weight)
  python_module: nn
  dispatch:
    CPU: nll_loss2d_forward_cpu
    CUDA: legacy::cuda::_thnn_nll_loss2d_forward

- func: nll_loss2d_backward.grad_input(Tensor grad_output, Tensor self, Tensor target, Tensor? weight, int reduction, int ignore_index, Tensor total_weight, *, Tensor(a!) grad_input) -> Tensor(a!)
  python_module: nn
  dispatch:
    CPU: nll_loss2d_backward_out_cpu
    CUDA: legacy::cuda::_thnn_nll_loss2d_backward_out

- func: nll_loss2d_backward(Tensor grad_output, Tensor self, Tensor target, Tensor? weight, int reduction, int ignore_index, Tensor total_weight) -> Tensor
  python_module: nn
  dispatch:
    CPU: nll_loss2d_backward_cpu
    CUDA: legacy::cuda::_thnn_nll_loss2d_backward

- func: smooth_l1_loss.out(Tensor self, Tensor target, int reduction=Mean, *, Tensor(a!) out) -> Tensor(a!)
  python_module: nn
  dispatch:
    CPU: smooth_l1_loss_out
    CUDA: smooth_l1_loss_out

- func: smooth_l1_loss(Tensor self, Tensor target, int reduction=Mean) -> Tensor
  use_c10_dispatcher: full
  python_module: nn

- func: smooth_l1_loss_backward.grad_input(Tensor grad_output, Tensor self, Tensor target, int reduction, *, Tensor(a!) grad_input) -> Tensor(a!)
  python_module: nn
  dispatch:
    CPU: smooth_l1_loss_backward_out
    CUDA: smooth_l1_loss_backward_out

- func: smooth_l1_loss_backward(Tensor grad_output, Tensor self, Tensor target, int reduction) -> Tensor
  use_c10_dispatcher: full
  python_module: nn

- func: soft_margin_loss.out(Tensor self, Tensor target, int reduction=Mean, *, Tensor(a!) out) -> Tensor(a!)
  python_module: nn

- func: soft_margin_loss(Tensor self, Tensor target, int reduction=Mean) -> Tensor
  use_c10_dispatcher: full
  python_module: nn

- func: soft_margin_loss_backward.grad_input(Tensor grad_output, Tensor self, Tensor target, int reduction, *, Tensor(a!) grad_input) -> Tensor(a!)
  python_module: nn

- func: soft_margin_loss_backward(Tensor grad_output, Tensor self, Tensor target, int reduction) -> Tensor
  use_c10_dispatcher: full
  python_module: nn

- func: elu.out(Tensor self, Scalar alpha=1, Scalar scale=1, Scalar input_scale=1, *, Tensor(a!) out) -> Tensor(a!)
  python_module: nn

- func: elu(Tensor self, Scalar alpha=1, Scalar scale=1, Scalar input_scale=1) -> Tensor
  use_c10_dispatcher: full
  python_module: nn

- func: elu_backward.grad_input(Tensor grad_output, Scalar alpha, Scalar scale, Scalar input_scale, Tensor output, *, Tensor(a!) grad_input) -> Tensor(a!)
  python_module: nn
  dispatch:
    CPU, CUDA: elu_backward_out

- func: elu_backward(Tensor grad_output, Scalar alpha, Scalar scale, Scalar input_scale, Tensor output) -> Tensor
  use_c10_dispatcher: full
  python_module: nn

- func: elu_(Tensor(a!) self, Scalar alpha=1, Scalar scale=1, Scalar input_scale=1) -> Tensor(a!)
  python_module: nn

- func: glu.out(Tensor self, int dim=-1, *, Tensor(a!) out) -> Tensor(a!)
  python_module: nn
  dispatch:
    CPU: glu_out
    CUDA: legacy::cuda::_thnn_glu_forward_out

- func: glu(Tensor self, int dim=-1) -> Tensor
  use_c10_dispatcher: full
  python_module: nn
  dispatch:
    CPU: glu
    CUDA: legacy::cuda::_thnn_glu_forward

- func: glu_backward.grad_input(Tensor grad_output, Tensor self, int dim, *, Tensor(a!) grad_input) -> Tensor(a!)
  python_module: nn
  dispatch:
    CPU: glu_backward_out
    CUDA: legacy::cuda::_thnn_glu_backward_out

- func: glu_backward(Tensor grad_output, Tensor self, int dim) -> Tensor
  use_c10_dispatcher: full
  python_module: nn
  dispatch:
    CPU: glu_backward
    CUDA: legacy::cuda::_thnn_glu_backward

- func: hardsigmoid.out(Tensor self, *, Tensor(a!) out) -> Tensor(a!)
  python_module: nn

- func: hardsigmoid(Tensor self) -> Tensor
  use_c10_dispatcher: full
  python_module: nn
  dispatch:
    CPU, CUDA: hardsigmoid
    QuantizedCPU: quantized_hardsigmoid

- func: hardsigmoid_(Tensor(a!) self) -> Tensor(a!)
  python_module: nn

- func: hardsigmoid_backward(Tensor grad_output, Tensor self) -> Tensor
  use_c10_dispatcher: full
  python_module: nn
  dispatch:
    CPU, CUDA: hardsigmoid_backward

- func: hardtanh.out(Tensor self, Scalar min_val=-1, Scalar max_val=1, *, Tensor(a!) out) -> Tensor(a!)
  python_module: nn
  dispatch:
    CPU, CUDA: hardtanh_out
    QuantizedCPU: quantized_hardtanh_out

- func: hardtanh(Tensor self, Scalar min_val=-1, Scalar max_val=1) -> Tensor
  use_c10_dispatcher: full
  python_module: nn
  dispatch:
    CPU, CUDA: hardtanh
    QuantizedCPU: quantized_hardtanh

- func: hardtanh_backward.grad_input(Tensor grad_output, Tensor self, Scalar min_val, Scalar max_val, *, Tensor(a!) grad_input) -> Tensor(a!)
  python_module: nn
  dispatch:
    CPU, CUDA: hardtanh_backward_out

- func: hardtanh_backward(Tensor grad_output, Tensor self, Scalar min_val, Scalar max_val) -> Tensor
  use_c10_dispatcher: full
  python_module: nn

- func: hardtanh_(Tensor(a!) self, Scalar min_val=-1, Scalar max_val=1) -> Tensor(a!)
  python_module: nn
  dispatch:
    CPU, CUDA: hardtanh_
    QuantizedCPU: quantized_hardtanh_
    Vulkan: vulkan_hardtanh_

- func: hardswish.out(Tensor self, *, Tensor(a!) out) -> Tensor(a!)
  python_module: nn

- func: hardswish(Tensor self) -> Tensor
  use_c10_dispatcher: full
  python_module: nn

- func: hardswish_(Tensor(a!) self) -> Tensor(a!)
  python_module: nn

- func: hardswish_backward(Tensor grad_output, Tensor self) -> Tensor
  use_c10_dispatcher: full
  python_module: nn
  dispatch:
    CPU, CUDA: hardswish_backward

- func: leaky_relu.out(Tensor self, Scalar negative_slope=0.01, *, Tensor(a!) out) -> Tensor(a!)
  python_module: nn
  dispatch:
    CPU, CUDA: leaky_relu_out
    QuantizedCPU: quantized_leaky_relu_out

- func: leaky_relu(Tensor self, Scalar negative_slope=0.01) -> Tensor
  use_c10_dispatcher: full
  python_module: nn
  dispatch:
    CPU, CUDA: leaky_relu
    QuantizedCPU: quantized_leaky_relu

- func: leaky_relu_backward(Tensor grad_output, Tensor self, Scalar negative_slope, bool self_is_result) -> Tensor
  use_c10_dispatcher: full
  python_module: nn

- func: leaky_relu_(Tensor(a!) self, Scalar negative_slope=0.01) -> Tensor(a!)
  python_module: nn
  dispatch:
    CPU, CUDA: leaky_relu_
    QuantizedCPU: quantized_leaky_relu_

- func: log_sigmoid.out(Tensor self, *, Tensor(a!) out) -> Tensor(a!)
  python_module: nn

- func: log_sigmoid(Tensor self) -> Tensor
  use_c10_dispatcher: full
  python_module: nn

- func: log_sigmoid_forward.output(Tensor self, *, Tensor(a!) output, Tensor(b!) buffer) -> (Tensor(a!), Tensor(b!))
  python_module: nn
  dispatch:
    CPU: log_sigmoid_forward_out_cpu
    CUDA: legacy::cuda::_thnn_log_sigmoid_forward_out

- func: log_sigmoid_forward(Tensor self) -> (Tensor output, Tensor buffer)
  use_c10_dispatcher: full
  python_module: nn
  dispatch:
    CPU: log_sigmoid_forward_cpu
    CUDA: legacy::cuda::_thnn_log_sigmoid_forward

- func: log_sigmoid_backward.grad_input(Tensor grad_output, Tensor self, Tensor buffer, *, Tensor(a!) grad_input) -> Tensor(a!)
  python_module: nn
  dispatch:
    CPU: log_sigmoid_backward_out_cpu
    CUDA: legacy::cuda::_thnn_log_sigmoid_backward_out

- func: log_sigmoid_backward(Tensor grad_output, Tensor self, Tensor buffer) -> Tensor
  use_c10_dispatcher: full
  python_module: nn
  dispatch:
    CPU: log_sigmoid_backward_cpu
    CUDA: legacy::cuda::_thnn_log_sigmoid_backward

- func: rrelu_with_noise.out(Tensor self, Tensor noise, Scalar lower=0.125, Scalar upper=0.3333333333333333, bool training=False, Generator? generator=None, *, Tensor(a!) out) -> Tensor(a!)
  python_module: nn
  dispatch:
    CPU: rrelu_with_noise_out_cpu
    CUDA: legacy::cuda::_thnn_rrelu_with_noise_forward_out

- func: rrelu_with_noise(Tensor self, Tensor noise, Scalar lower=0.125, Scalar upper=0.3333333333333333, bool training=False, Generator? generator=None) -> Tensor
  python_module: nn
  dispatch:
    CPU: rrelu_with_noise_cpu
    CUDA: legacy::cuda::_thnn_rrelu_with_noise_forward

- func: rrelu_with_noise_backward(Tensor grad_output, Tensor self, Tensor noise, Scalar lower, Scalar upper, bool training, bool self_is_result) -> Tensor
  use_c10_dispatcher: full
  python_module: nn

- func: rrelu_with_noise_(Tensor(a!) self, Tensor noise, Scalar lower=0.125, Scalar upper=0.3333333333333333, bool training=False, Generator? generator=None) -> Tensor(a!)
  python_module: nn
  dispatch:
    CPU: rrelu_with_noise_cpu_
    CUDA: legacy::cuda::_thnn_rrelu_with_noise_forward_

- func: softplus.out(Tensor self, Scalar beta=1, Scalar threshold=20, *, Tensor(a!) out) -> Tensor(a!)
  python_module: nn

- func: softplus(Tensor self, Scalar beta=1, Scalar threshold=20) -> Tensor
  use_c10_dispatcher: full
  python_module: nn

- func: softplus_backward.grad_input(Tensor grad_output, Tensor self, Scalar beta, Scalar threshold, Tensor output, *, Tensor(a!) grad_input) -> Tensor(a!)
  python_module: nn
  dispatch:
    CPU, CUDA: softplus_backward_out

- func: softplus_backward(Tensor grad_output, Tensor self, Scalar beta, Scalar threshold, Tensor output) -> Tensor
  use_c10_dispatcher: full
  python_module: nn

- func: softshrink.out(Tensor self, Scalar lambd=0.5, *, Tensor(a!) out) -> Tensor(a!)
  python_module: nn

- func: softshrink(Tensor self, Scalar lambd=0.5) -> Tensor
  use_c10_dispatcher: full
  python_module: nn

- func: softshrink_backward.grad_input(Tensor grad_output, Tensor self, Scalar lambd, *, Tensor(a!) grad_input) -> Tensor(a!)
  python_module: nn
  dispatch:
    CPU, CUDA: softshrink_backward_out

- func: softshrink_backward(Tensor grad_output, Tensor self, Scalar lambd) -> Tensor
  use_c10_dispatcher: full
  python_module: nn

- func: adaptive_avg_pool2d.out(Tensor self, int[2] output_size, *, Tensor(a!) out) -> Tensor(a!)
  python_module: nn
  dispatch:
    CPU, CUDA: adaptive_avg_pool2d_out_cpu
    MkldnnCPU: mkldnn_adaptive_avg_pool2d_out

- func: adaptive_avg_pool2d(Tensor self, int[2] output_size) -> Tensor
  use_c10_dispatcher: full
  python_module: nn

- func: mkldnn_adaptive_avg_pool2d(Tensor self, int[2] output_size) -> Tensor
  use_c10_dispatcher: full
  dispatch:
    MkldnnCPU: mkldnn_adaptive_avg_pool2d

- func: _adaptive_avg_pool2d(Tensor self, int[2] output_size) -> Tensor
  use_c10_dispatcher: full
  dispatch:
    CPU: adaptive_avg_pool2d_cpu
    CUDA: adaptive_avg_pool2d_cuda
    QuantizedCPU: quantized_adaptive_avg_pool2d

- func: _adaptive_avg_pool2d_backward(Tensor grad_output, Tensor self) -> Tensor
  use_c10_dispatcher: full
  python_module: nn
  dispatch:
    CPU: adaptive_avg_pool2d_backward_cpu
    CUDA: adaptive_avg_pool2d_backward_cuda

- func: adaptive_avg_pool3d.out(Tensor self, int[3] output_size, *, Tensor(a!) out) -> Tensor(a!)
  python_module: nn
  dispatch:
    CPU: adaptive_avg_pool3d_out_cpu
    CUDA: adaptive_avg_pool3d_out_cuda
    QuantizedCPU: quantized_adaptive_avg_pool3d_out

- func: adaptive_avg_pool3d(Tensor self, int[3] output_size) -> Tensor
  use_c10_dispatcher: full
  python_module: nn
  dispatch:
    CPU: adaptive_avg_pool3d_cpu
    CUDA: adaptive_avg_pool3d_cuda
    QuantizedCPU: quantized_adaptive_avg_pool3d

- func: adaptive_avg_pool3d_backward.grad_input(Tensor grad_output, Tensor self, *, Tensor(a!) grad_input) -> Tensor(a!)
  python_module: nn
  dispatch:
    CPU: adaptive_avg_pool3d_backward_out_cpu
    CUDA: adaptive_avg_pool3d_backward_out_cuda

- func: adaptive_avg_pool3d_backward(Tensor grad_output, Tensor self) -> Tensor
  use_c10_dispatcher: full
  python_module: nn
  dispatch:
    CPU: adaptive_avg_pool3d_backward_cpu
    CUDA: adaptive_avg_pool3d_backward_cuda

# Return: (Tensor output, Tensor indices)
- func: adaptive_max_pool2d.out(Tensor self, int[2] output_size, *, Tensor(a!) out, Tensor(b!) indices) -> (Tensor(a!), Tensor(b!))
  python_module: nn
  dispatch:
    CPU: adaptive_max_pool2d_out_cpu
    CUDA: adaptive_max_pool2d_out_cuda

# Return: (Tensor output, Tensor indices)
- func: adaptive_max_pool2d(Tensor self, int[2] output_size) -> (Tensor, Tensor)
  use_c10_dispatcher: full
  python_module: nn
  dispatch:
    CPU: adaptive_max_pool2d_cpu
    CUDA: adaptive_max_pool2d_cuda

- func: adaptive_max_pool2d_backward.grad_input(Tensor grad_output, Tensor self, Tensor indices, *, Tensor(a!) grad_input) -> Tensor(a!)
  python_module: nn
  dispatch:
    CPU: adaptive_max_pool2d_backward_out_cpu
    CUDA: adaptive_max_pool2d_backward_out_cuda

- func: adaptive_max_pool2d_backward(Tensor grad_output, Tensor self, Tensor indices) -> Tensor
  use_c10_dispatcher: full
  python_module: nn
  dispatch:
    CPU: adaptive_max_pool2d_backward_cpu
    CUDA: adaptive_max_pool2d_backward_cuda

# Return: (Tensor output, Tensor indices)
- func: adaptive_max_pool3d.out(Tensor self, int[3] output_size, *, Tensor(a!) out, Tensor(b!) indices) -> (Tensor(a!), Tensor(b!))
  python_module: nn
  dispatch:
    CPU: adaptive_max_pool3d_out_cpu
    CUDA: adaptive_max_pool3d_out_cuda

# Return: (Tensor output, Tensor indices)
- func: adaptive_max_pool3d(Tensor self, int[3] output_size) -> (Tensor, Tensor)
  use_c10_dispatcher: full
  python_module: nn
  dispatch:
    CPU: adaptive_max_pool3d_cpu
    CUDA: adaptive_max_pool3d_cuda

- func: adaptive_max_pool3d_backward.grad_input(Tensor grad_output, Tensor self, Tensor indices, *, Tensor(a!) grad_input) -> Tensor(a!)
  python_module: nn
  dispatch:
    CPU: adaptive_max_pool3d_backward_out_cpu
    CUDA: adaptive_max_pool3d_backward_out_cuda

- func: adaptive_max_pool3d_backward(Tensor grad_output, Tensor self, Tensor indices) -> Tensor
  use_c10_dispatcher: full
  python_module: nn
  dispatch:
    CPU: adaptive_max_pool3d_backward_cpu
    CUDA: adaptive_max_pool3d_backward_cuda

- func: avg_pool2d.out(Tensor self, int[2] kernel_size, int[2] stride=[], int[2] padding=0, bool ceil_mode=False, bool count_include_pad=True, int? divisor_override=None, *, Tensor(a!) out) -> Tensor(a!)
  python_module: nn
  dispatch:
    CPU: avg_pool2d_out_cpu
    CUDA: avg_pool2d_out_cuda
    MkldnnCPU: mkldnn_avg_pool2d_out

- func: avg_pool2d(Tensor self, int[2] kernel_size, int[2] stride=[], int[2] padding=0, bool ceil_mode=False, bool count_include_pad=True, int? divisor_override=None) -> Tensor
  use_c10_dispatcher: full
  python_module: nn
  dispatch:
    CPU: avg_pool2d_cpu
    CUDA: avg_pool2d_cuda
    MkldnnCPU: mkldnn_avg_pool2d
    QuantizedCPU: quantized_avg_pool2d

- func: avg_pool2d_backward.grad_input(Tensor grad_output, Tensor self, int[2] kernel_size, int[2] stride, int[2] padding, bool ceil_mode, bool count_include_pad, int? divisor_override, *, Tensor(a!) grad_input) -> Tensor(a!)
  python_module: nn
  dispatch:
    CPU: avg_pool2d_backward_out_cpu
    CUDA: avg_pool2d_backward_out_cuda

- func: avg_pool2d_backward(Tensor grad_output, Tensor self, int[2] kernel_size, int[2] stride, int[2] padding, bool ceil_mode, bool count_include_pad, int? divisor_override) -> Tensor
  use_c10_dispatcher: full
  python_module: nn
  dispatch:
    CPU: avg_pool2d_backward_cpu
    CUDA: avg_pool2d_backward_cuda

- func: avg_pool3d.out(Tensor self, int[3] kernel_size, int[3] stride=[], int[3] padding=0, bool ceil_mode=False, bool count_include_pad=True, int? divisor_override=None, *, Tensor(a!) out) -> Tensor(a!)
  python_module: nn
  dispatch:
    CPU: avg_pool3d_out_cpu
    CUDA: avg_pool3d_out_cuda
    MkldnnCPU: mkldnn_avg_pool3d_out

- func: avg_pool3d(Tensor self, int[3] kernel_size, int[3] stride=[], int[3] padding=0, bool ceil_mode=False, bool count_include_pad=True, int? divisor_override=None) -> Tensor
  use_c10_dispatcher: full
  python_module: nn
  dispatch:
    CPU: avg_pool3d_cpu
    CUDA: avg_pool3d_cuda
    MkldnnCPU: mkldnn_avg_pool3d
    QuantizedCPU: quantized_avg_pool3d

- func: avg_pool3d_backward.grad_input(Tensor grad_output, Tensor self, int[3] kernel_size, int[3] stride, int[3] padding, bool ceil_mode, bool count_include_pad, int? divisor_override, *, Tensor(a!) grad_input) -> Tensor(a!)
  python_module: nn
  dispatch:
    CPU: avg_pool3d_backward_out_cpu
    CUDA: avg_pool3d_backward_out_cuda

- func: avg_pool3d_backward(Tensor grad_output, Tensor self, int[3] kernel_size, int[3] stride, int[3] padding, bool ceil_mode, bool count_include_pad, int? divisor_override) -> Tensor
  use_c10_dispatcher: full
  python_module: nn
  dispatch:
    CPU: avg_pool3d_backward_cpu
    CUDA: avg_pool3d_backward_cuda

# Return: (Tensor output, Tensor indices)
- func: fractional_max_pool2d.output(Tensor self, int[2] kernel_size, int[2] output_size, Tensor random_samples, *, Tensor(a!) output, Tensor(b!) indices) -> (Tensor(a!), Tensor(b!))
  python_module: nn
  dispatch:
    CPU: fractional_max_pool2d_out_cpu
    CUDA: fractional_max_pool2d_out_cuda

# Return: (Tensor output, Tensor indices)
- func: fractional_max_pool2d(Tensor self, int[2] kernel_size, int[2] output_size, Tensor random_samples) -> (Tensor, Tensor)
  use_c10_dispatcher: full
  python_module: nn
  dispatch:
    CPU: fractional_max_pool2d_cpu
    CUDA: fractional_max_pool2d_cuda

- func: fractional_max_pool2d_backward.grad_input(Tensor grad_output, Tensor self, int[2] kernel_size, int[2] output_size, Tensor indices, *, Tensor(a!) grad_input) -> Tensor(a!)
  python_module: nn
  dispatch:
    CPU: fractional_max_pool2d_backward_out_cpu
    CUDA: fractional_max_pool2d_backward_out_cuda

- func: fractional_max_pool2d_backward(Tensor grad_output, Tensor self, int[2] kernel_size, int[2] output_size, Tensor indices) -> Tensor
  use_c10_dispatcher: full
  python_module: nn
  dispatch:
    CPU: fractional_max_pool2d_backward_cpu
    CUDA: fractional_max_pool2d_backward_cuda

# Return: (Tensor output, Tensor indices)
- func: fractional_max_pool3d.output(Tensor self, int[3] kernel_size, int[3] output_size, Tensor random_samples, *, Tensor(a!) output, Tensor(b!) indices) -> (Tensor(a!), Tensor(b!))
  python_module: nn
  dispatch:
    CPU: fractional_max_pool3d_out_cpu
    CUDA: fractional_max_pool3d_out_cuda

# Return: (Tensor output, Tensor indices)
- func: fractional_max_pool3d(Tensor self, int[3] kernel_size, int[3] output_size, Tensor random_samples) -> (Tensor, Tensor)
  use_c10_dispatcher: full
  python_module: nn
  dispatch:
    CPU: fractional_max_pool3d_cpu
    CUDA: fractional_max_pool3d_cuda

- func: fractional_max_pool3d_backward.grad_input(Tensor grad_output, Tensor self, int[3] kernel_size, int[3] output_size, Tensor indices, *, Tensor(a!) grad_input) -> Tensor(a!)
  python_module: nn
  dispatch:
    CPU: fractional_max_pool3d_backward_out_cpu
    CUDA: fractional_max_pool3d_backward_out_cuda

- func: fractional_max_pool3d_backward(Tensor grad_output, Tensor self, int[3] kernel_size, int[3] output_size, Tensor indices) -> Tensor
  use_c10_dispatcher: full
  python_module: nn
  dispatch:
    CPU: fractional_max_pool3d_backward_cpu
    CUDA: fractional_max_pool3d_backward_cuda

# Return: (Tensor output, Tensor indices)
- func: max_pool2d_with_indices.out(Tensor self, int[2] kernel_size, int[2] stride=[], int[2] padding=0, int[2] dilation=1, bool ceil_mode=False, *, Tensor(a!) out, Tensor(b!) indices) -> (Tensor(a!), Tensor(b!))
  python_module: nn
  dispatch:
    CPU: max_pool2d_with_indices_out_cpu
    CUDA: max_pool2d_with_indices_out_cuda

# Return: (Tensor output, Tensor indices)
- func: max_pool2d_with_indices(Tensor self, int[2] kernel_size, int[2] stride=[], int[2] padding=0, int[2] dilation=1, bool ceil_mode=False) -> (Tensor, Tensor)
  use_c10_dispatcher: full
  python_module: nn
  dispatch:
    CPU: max_pool2d_with_indices_cpu
    CUDA: max_pool2d_with_indices_cuda

- func: max_pool2d_with_indices_backward.grad_input(Tensor grad_output, Tensor self, int[2] kernel_size, int[2] stride, int[2] padding, int[2] dilation, bool ceil_mode, Tensor indices, *, Tensor(a!) grad_input) -> Tensor(a!)
  python_module: nn
  dispatch:
    CPU: max_pool2d_with_indices_backward_out_cpu
    CUDA: max_pool2d_with_indices_backward_out_cuda

- func: max_pool2d_with_indices_backward(Tensor grad_output, Tensor self, int[2] kernel_size, int[2] stride, int[2] padding, int[2] dilation, bool ceil_mode, Tensor indices) -> Tensor
  use_c10_dispatcher: full
  python_module: nn
  dispatch:
    CPU: max_pool2d_with_indices_backward_cpu
    CUDA: max_pool2d_with_indices_backward_cuda

# Return: (Tensor output, Tensor indices)
- func: max_pool3d_with_indices.out(Tensor self, int[3] kernel_size, int[3] stride=[], int[3] padding=0, int[3] dilation=1, bool ceil_mode=False, *, Tensor(a!) out, Tensor(b!) indices) -> (Tensor(a!), Tensor(b!))
  python_module: nn
  dispatch:
    CPU: max_pool3d_with_indices_out_cpu
    CUDA: max_pool3d_with_indices_out_cuda

# Return: (Tensor output, Tensor indices)
- func: max_pool3d_with_indices(Tensor self, int[3] kernel_size, int[3] stride=[], int[3] padding=0, int[3] dilation=1, bool ceil_mode=False) -> (Tensor, Tensor)
  use_c10_dispatcher: full
  python_module: nn
  dispatch:
    CPU: max_pool3d_with_indices_cpu
    CUDA: max_pool3d_with_indices_cuda

- func: max_pool3d_with_indices_backward.grad_input(Tensor grad_output, Tensor self, int[3] kernel_size, int[3] stride, int[3] padding, int[3] dilation, bool ceil_mode, Tensor indices, *, Tensor(a!) grad_input) -> Tensor(a!)
  python_module: nn
  dispatch:
    CPU: max_pool3d_with_indices_backward_out_cpu
    CUDA: max_pool3d_with_indices_backward_out_cuda

- func: max_pool3d_with_indices_backward(Tensor grad_output, Tensor self, int[3] kernel_size, int[3] stride, int[3] padding, int[3] dilation, bool ceil_mode, Tensor indices) -> Tensor
  use_c10_dispatcher: full
  python_module: nn
  dispatch:
    CPU: max_pool3d_with_indices_backward_cpu
    CUDA: max_pool3d_with_indices_backward_cuda

- func: max_unpool2d.out(Tensor self, Tensor indices, int[2] output_size, *, Tensor(a!) out) -> Tensor(a!)
  python_module: nn
  dispatch:
    CPU: max_unpooling2d_forward_out_cpu
    CUDA: max_unpooling2d_forward_out_cuda

- func: max_unpool2d(Tensor self, Tensor indices, int[2] output_size) -> Tensor
  use_c10_dispatcher: full
  python_module: nn
  dispatch:
    CPU: max_unpooling2d_forward_cpu
    CUDA: max_unpooling2d_forward_cuda

- func: max_unpool2d_backward.grad_input(Tensor grad_output, Tensor self, Tensor indices, int[2] output_size, *, Tensor(a!) grad_input) -> Tensor(a!)
  python_module: nn
  dispatch:
    CPU: max_unpooling2d_backward_out_cpu
    CUDA: max_unpooling2d_backward_out_cuda

- func: max_unpool2d_backward(Tensor grad_output, Tensor self, Tensor indices, int[2] output_size) -> Tensor
  use_c10_dispatcher: full
  python_module: nn
  dispatch:
    CPU: max_unpooling2d_backward_cpu
    CUDA: max_unpooling2d_backward_cuda

- func: max_unpool3d.out(Tensor self, Tensor indices, int[3] output_size, int[3] stride, int[3] padding, *, Tensor(a!) out) -> Tensor(a!)
  python_module: nn
  dispatch:
    CPU: max_unpooling3d_forward_out_cpu
    CUDA: max_unpooling3d_forward_out_cuda

- func: max_unpool3d(Tensor self, Tensor indices, int[3] output_size, int[3] stride, int[3] padding) -> Tensor
  use_c10_dispatcher: full
  python_module: nn
  dispatch:
    CPU: max_unpooling3d_forward_cpu
    CUDA: max_unpooling3d_forward_cuda

- func: max_unpool3d_backward.grad_input(Tensor grad_output, Tensor self, Tensor indices, int[3] output_size, int[3] stride, int[3] padding, *, Tensor(a!) grad_input) -> Tensor(a!)
  python_module: nn
  dispatch:
    CPU: max_unpooling3d_backward_out_cpu
    CUDA: max_unpooling3d_backward_out_cuda

- func: max_unpool3d_backward(Tensor grad_output, Tensor self, Tensor indices, int[3] output_size, int[3] stride, int[3] padding) -> Tensor
  use_c10_dispatcher: full
  python_module: nn
  dispatch:
    CPU: max_unpooling3d_backward_cpu
    CUDA: max_unpooling3d_backward_cuda

- func: reflection_pad1d.out(Tensor self, int[2] padding, *, Tensor(a!) out) -> Tensor(a!)
  python_module: nn
  dispatch:
    CPU: reflection_pad1d_out_cpu
    CUDA: reflection_pad1d_out_cuda

- func: reflection_pad1d(Tensor self, int[2] padding) -> Tensor
  use_c10_dispatcher: full
  python_module: nn
  dispatch:
    CPU: reflection_pad1d_cpu
    CUDA: reflection_pad1d_cuda
    QuantizedCPU: reflection_pad1d_cpu

- func: reflection_pad1d_backward.grad_input(Tensor grad_output, Tensor self, int[2] padding, *, Tensor(a!) grad_input) -> Tensor(a!)
  python_module: nn
  dispatch:
    CPU: reflection_pad1d_backward_out_cpu
    CUDA: reflection_pad1d_backward_out_cuda

- func: reflection_pad1d_backward(Tensor grad_output, Tensor self, int[2] padding) -> Tensor
  use_c10_dispatcher: full
  python_module: nn
  dispatch:
    CPU: reflection_pad1d_backward_cpu
    CUDA: reflection_pad1d_backward_cuda

- func: reflection_pad2d.out(Tensor self, int[4] padding, *, Tensor(a!) out) -> Tensor(a!)
  python_module: nn
  dispatch:
    CPU: reflection_pad2d_out_cpu
    CUDA: reflection_pad2d_out_cuda

- func: reflection_pad2d(Tensor self, int[4] padding) -> Tensor
  use_c10_dispatcher: full
  python_module: nn
  dispatch:
    CPU: reflection_pad2d_cpu
    CUDA: reflection_pad2d_cuda

- func: reflection_pad2d_backward.grad_input(Tensor grad_output, Tensor self, int[4] padding, *, Tensor(a!) grad_input) -> Tensor(a!)
  python_module: nn
  dispatch:
    CPU: reflection_pad2d_backward_out_cpu
    CUDA: reflection_pad2d_backward_out_cuda

- func: reflection_pad2d_backward(Tensor grad_output, Tensor self, int[4] padding) -> Tensor
  use_c10_dispatcher: full
  python_module: nn
  dispatch:
    CPU: reflection_pad2d_backward_cpu
    CUDA: reflection_pad2d_backward_cuda

- func: replication_pad1d.out(Tensor self, int[2] padding, *, Tensor(a!) out) -> Tensor(a!)
  python_module: nn
  dispatch:
    CPU: replication_pad1d_out_cpu
    CUDA: replication_pad1d_out_cuda

- func: replication_pad1d(Tensor self, int[2] padding) -> Tensor
  use_c10_dispatcher: full
  python_module: nn
  dispatch:
    CPU: replication_pad1d_cpu
    CUDA: replication_pad1d_cuda

- func: replication_pad1d_backward.grad_input(Tensor grad_output, Tensor self, int[2] padding, *, Tensor(a!) grad_input) -> Tensor(a!)
  python_module: nn
  dispatch:
    CPU: replication_pad1d_backward_out_cpu
    CUDA: replication_pad1d_backward_out_cuda

- func: replication_pad1d_backward(Tensor grad_output, Tensor self, int[2] padding) -> Tensor
  use_c10_dispatcher: full
  python_module: nn
  dispatch:
    CPU: replication_pad1d_backward_cpu
    CUDA: replication_pad1d_backward_cuda

- func: replication_pad2d.out(Tensor self, int[4] padding, *, Tensor(a!) out) -> Tensor(a!)
  python_module: nn
  dispatch:
    CPU: replication_pad2d_out_cpu
    CUDA: replication_pad2d_out_cuda

- func: replication_pad2d(Tensor self, int[4] padding) -> Tensor
  use_c10_dispatcher: full
  python_module: nn
  dispatch:
    CPU: replication_pad2d_cpu
    CUDA: replication_pad2d_cuda

- func: replication_pad2d_backward.grad_input(Tensor grad_output, Tensor self, int[4] padding, *, Tensor(a!) grad_input) -> Tensor(a!)
  python_module: nn
  dispatch:
    CPU: replication_pad2d_backward_out_cpu
    CUDA: replication_pad2d_backward_out_cuda

- func: replication_pad2d_backward(Tensor grad_output, Tensor self, int[4] padding) -> Tensor
  use_c10_dispatcher: full
  python_module: nn
  dispatch:
    CPU: replication_pad2d_backward_cpu
    CUDA: replication_pad2d_backward_cuda

- func: replication_pad3d.out(Tensor self, int[6] padding, *, Tensor(a!) out) -> Tensor(a!)
  python_module: nn
  dispatch:
    CPU: replication_pad3d_out_cpu
    CUDA: replication_pad3d_out_cuda

- func: replication_pad3d(Tensor self, int[6] padding) -> Tensor
  use_c10_dispatcher: full
  python_module: nn
  dispatch:
    CPU: replication_pad3d_cpu
    CUDA: replication_pad3d_cuda

- func: replication_pad3d_backward.grad_input(Tensor grad_output, Tensor self, int[6] padding, *, Tensor(a!) grad_input) -> Tensor(a!)
  python_module: nn
  dispatch:
    CPU: replication_pad3d_backward_out_cpu
    CUDA: replication_pad3d_backward_out_cuda

- func: replication_pad3d_backward(Tensor grad_output, Tensor self, int[6] padding) -> Tensor
  use_c10_dispatcher: full
  python_module: nn
  dispatch:
    CPU: replication_pad3d_backward_cpu
    CUDA: replication_pad3d_backward_cuda

- func: upsample_linear1d.out(Tensor self, int[1] output_size, bool align_corners, float? scales=None, *, Tensor(a!) out) -> Tensor(a!)
  python_module: nn
  dispatch:
    CPU: upsample_linear1d_out_cpu
    CUDA: upsample_linear1d_out_cuda

- func: upsample_linear1d(Tensor self, int[1] output_size, bool align_corners, float? scales=None) -> Tensor
  use_c10_dispatcher: full
  python_module: nn
  dispatch:
    CPU: upsample_linear1d_cpu
    CUDA: upsample_linear1d_cuda

- func: upsample_linear1d_backward.grad_input(Tensor grad_output, int[1] output_size, int[3] input_size, bool align_corners, float? scales=None, *, Tensor(a!) grad_input) -> Tensor(a!)
  python_module: nn
  dispatch:
    CPU: upsample_linear1d_backward_out_cpu
    CUDA: upsample_linear1d_backward_out_cuda

- func: upsample_linear1d_backward(Tensor grad_output, int[1] output_size, int[3] input_size, bool align_corners, float? scales=None) -> Tensor
  use_c10_dispatcher: full
  python_module: nn
  dispatch:
    CPU: upsample_linear1d_backward_cpu
    CUDA: upsample_linear1d_backward_cuda

- func: upsample_bilinear2d.out(Tensor self, int[2] output_size, bool align_corners, float? scales_h=None, float? scales_w=None, *, Tensor(a!) out) -> Tensor(a!)
  python_module: nn
  dispatch:
    CPU: upsample_bilinear2d_out_cpu
    CUDA: upsample_bilinear2d_out_cuda

- func: upsample_bilinear2d(Tensor self, int[2] output_size, bool align_corners, float? scales_h=None, float? scales_w=None) -> Tensor
  use_c10_dispatcher: full
  python_module: nn
  dispatch:
    CPU: upsample_bilinear2d_cpu
    CUDA: upsample_bilinear2d_cuda
    QuantizedCPU: quantized_upsample_bilinear2d_cpu

- func: upsample_bilinear2d_backward.grad_input(Tensor grad_output, int[2] output_size, int[4] input_size, bool align_corners, float? scales_h=None, float? scales_w=None, *, Tensor(a!) grad_input) -> Tensor(a!)
  python_module: nn
  dispatch:
    CPU: upsample_bilinear2d_backward_out_cpu
    CUDA: upsample_bilinear2d_backward_out_cuda

- func: upsample_bilinear2d_backward(Tensor grad_output, int[2] output_size, int[4] input_size, bool align_corners, float? scales_h=None, float? scales_w=None) -> Tensor
  use_c10_dispatcher: full
  python_module: nn
  dispatch:
    CPU: upsample_bilinear2d_backward_cpu
    CUDA: upsample_bilinear2d_backward_cuda

- func: upsample_bicubic2d.out(Tensor self, int[2] output_size, bool align_corners, float? scales_h=None, float? scales_w=None, *, Tensor(a!) out) -> Tensor(a!)
  python_module: nn
  dispatch:
    CPU: upsample_bicubic2d_out_cpu
    CUDA: upsample_bicubic2d_out_cuda

- func: upsample_bicubic2d(Tensor self, int[2] output_size, bool align_corners, float? scales_h=None, float? scales_w=None) -> Tensor
  use_c10_dispatcher: full
  python_module: nn
  dispatch:
    CPU: upsample_bicubic2d_cpu
    CUDA: upsample_bicubic2d_cuda

- func: upsample_bicubic2d_backward.grad_input(Tensor grad_output, int[2] output_size, int[4] input_size, bool align_corners, float? scales_h=None, float? scales_w=None, *, Tensor(a!) grad_input) -> Tensor(a!)
  python_module: nn
  dispatch:
    CPU: upsample_bicubic2d_backward_out_cpu
    CUDA: upsample_bicubic2d_backward_out_cuda

- func: upsample_bicubic2d_backward(Tensor grad_output, int[2] output_size, int[4] input_size, bool align_corners, float? scales_h=None, float? scales_w=None) -> Tensor
  use_c10_dispatcher: full
  python_module: nn
  dispatch:
    CPU: upsample_bicubic2d_backward_cpu
    CUDA: upsample_bicubic2d_backward_cuda

- func: upsample_trilinear3d.out(Tensor self, int[3] output_size, bool align_corners, float? scales_d=None, float? scales_h=None, float? scales_w=None, *, Tensor(a!) out) -> Tensor(a!)
  python_module: nn
  dispatch:
    CPU: upsample_trilinear3d_out_cpu
    CUDA: upsample_trilinear3d_out_cuda

- func: upsample_trilinear3d(Tensor self, int[3] output_size, bool align_corners, float? scales_d=None, float? scales_h=None, float? scales_w=None) -> Tensor
  use_c10_dispatcher: full
  python_module: nn
  dispatch:
    CPU: upsample_trilinear3d_cpu
    CUDA: upsample_trilinear3d_cuda

- func: upsample_trilinear3d_backward.grad_input(Tensor grad_output, int[3] output_size, int[5] input_size, bool align_corners, float? scales_d=None, float? scales_h=None, float? scales_w=None, *, Tensor(a!) grad_input) -> Tensor(a!)
  python_module: nn
  dispatch:
    CPU: upsample_trilinear3d_backward_out_cpu
    CUDA: upsample_trilinear3d_backward_out_cuda

- func: upsample_trilinear3d_backward(Tensor grad_output, int[3] output_size, int[5] input_size, bool align_corners, float? scales_d=None, float? scales_h=None, float? scales_w=None) -> Tensor
  use_c10_dispatcher: full
  python_module: nn
  dispatch:
    CPU: upsample_trilinear3d_backward_cpu
    CUDA: upsample_trilinear3d_backward_cuda

- func: upsample_nearest1d.out(Tensor self, int[1] output_size, float? scales=None, *, Tensor(a!) out) -> Tensor(a!)
  python_module: nn
  dispatch:
    CPU: upsample_nearest1d_out_cpu
    CUDA: upsample_nearest1d_out_cuda

- func: upsample_nearest1d(Tensor self, int[1] output_size, float? scales=None) -> Tensor
  use_c10_dispatcher: full
  python_module: nn
  dispatch:
    CPU: upsample_nearest1d_cpu
    CUDA: upsample_nearest1d_cuda

- func: upsample_nearest1d_backward.grad_input(Tensor grad_output, int[1] output_size, int[3] input_size, float? scales=None, *, Tensor(a!) grad_input) -> Tensor(a!)
  python_module: nn
  dispatch:
    CPU: upsample_nearest1d_backward_out_cpu
    CUDA: upsample_nearest1d_backward_out_cuda

- func: upsample_nearest1d_backward(Tensor grad_output, int[1] output_size, int[3] input_size, float? scales=None) -> Tensor
  use_c10_dispatcher: full
  python_module: nn
  dispatch:
    CPU: upsample_nearest1d_backward_cpu
    CUDA: upsample_nearest1d_backward_cuda

- func: upsample_nearest2d.out(Tensor self, int[2] output_size, float? scales_h=None, float? scales_w=None, *, Tensor(a!) out) -> Tensor(a!)
  python_module: nn
  dispatch:
    CPU: upsample_nearest2d_out_cpu
    CUDA: upsample_nearest2d_out_cuda

- func: upsample_nearest2d(Tensor self, int[2] output_size, float? scales_h=None, float? scales_w=None) -> Tensor
  use_c10_dispatcher: full
  python_module: nn
  dispatch:
    CPU: upsample_nearest2d_cpu
    CUDA: upsample_nearest2d_cuda
    QuantizedCPU: quantized_upsample_nearest2d_cpu
    Vulkan: upsample_nearest2d_vulkan

- func: upsample_nearest2d_backward.grad_input(Tensor grad_output, int[2] output_size, int[4] input_size, float? scales_h=None, float? scales_w=None, *, Tensor(a!) grad_input) -> Tensor(a!)
  python_module: nn
  dispatch:
    CPU: upsample_nearest2d_backward_out_cpu
    CUDA: upsample_nearest2d_backward_out_cuda

- func: upsample_nearest2d_backward(Tensor grad_output, int[2] output_size, int[4] input_size, float? scales_h=None, float? scales_w=None) -> Tensor
  use_c10_dispatcher: full
  python_module: nn
  dispatch:
    CPU: upsample_nearest2d_backward_cpu
    CUDA: upsample_nearest2d_backward_cuda

- func: upsample_nearest3d.out(Tensor self, int[3] output_size, float? scales_d=None, float? scales_h=None, float? scales_w=None, *, Tensor(a!) out) -> Tensor(a!)
  python_module: nn
  dispatch:
    CPU: upsample_nearest3d_out_cpu
    CUDA: upsample_nearest3d_out_cuda

- func: upsample_nearest3d(Tensor self, int[3] output_size, float? scales_d=None, float? scales_h=None, float? scales_w=None) -> Tensor
  use_c10_dispatcher: full
  python_module: nn
  dispatch:
    CPU: upsample_nearest3d_cpu
    CUDA: upsample_nearest3d_cuda
    QuantizedCPU: quantized_upsample_nearest3d_cpu

- func: upsample_nearest3d_backward.grad_input(Tensor grad_output, int[3] output_size, int[5] input_size, float? scales_d=None, float? scales_h=None, float? scales_w=None, *, Tensor(a!) grad_input) -> Tensor(a!)
  python_module: nn
  dispatch:
    CPU: upsample_nearest3d_backward_out_cpu
    CUDA: upsample_nearest3d_backward_out_cuda

- func: upsample_nearest3d_backward(Tensor grad_output, int[3] output_size, int[5] input_size, float? scales_d=None, float? scales_h=None, float? scales_w=None) -> Tensor
  use_c10_dispatcher: full
  python_module: nn
  dispatch:
    CPU: upsample_nearest3d_backward_cpu
    CUDA: upsample_nearest3d_backward_cuda

- func: upsample_linear1d.vec(Tensor input, int[]? output_size, bool align_corners, float[]? scale_factors) -> Tensor
  python_module: nn
  dispatch:
    CPU: upsample_linear1d_cpu
    CUDA: upsample_linear1d_cuda

- func: upsample_linear1d_backward.vec(Tensor grad_output, int[]? output_size, int[] input_size, bool align_corners, float[]? scale_factors) -> Tensor
  python_module: nn
  dispatch:
    CPU: upsample_linear1d_backward_cpu
    CUDA: upsample_linear1d_backward_cuda

- func: upsample_bilinear2d.vec(Tensor input, int[]? output_size, bool align_corners, float[]? scale_factors) -> Tensor
  python_module: nn
  dispatch:
    CPU: upsample_bilinear2d_cpu
    CUDA: upsample_bilinear2d_cuda
    QuantizedCPU: quantized_upsample_bilinear2d_cpu

- func: upsample_bilinear2d_backward.vec(Tensor grad_output, int[]? output_size, int[] input_size, bool align_corners, float[]? scale_factors) -> Tensor
  python_module: nn
  dispatch:
    CPU: upsample_bilinear2d_backward_cpu
    CUDA: upsample_bilinear2d_backward_cuda

- func: upsample_trilinear3d.vec(Tensor input, int[]? output_size, bool align_corners, float[]? scale_factors) -> Tensor
  python_module: nn
  dispatch:
    CPU: upsample_trilinear3d_cpu
    CUDA: upsample_trilinear3d_cuda

- func: upsample_trilinear3d_backward.vec(Tensor grad_output, int[]? output_size, int[] input_size, bool align_corners, float[]? scale_factors) -> Tensor
  python_module: nn
  dispatch:
    CPU: upsample_trilinear3d_backward_cpu
    CUDA: upsample_trilinear3d_backward_cuda

- func: upsample_bicubic2d.vec(Tensor input, int[]? output_size, bool align_corners, float[]? scale_factors) -> Tensor
  python_module: nn
  dispatch:
    CPU: upsample_bicubic2d_cpu
    CUDA: upsample_bicubic2d_cuda

- func: upsample_bicubic2d_backward.vec(Tensor grad_output, int[]? output_size, int[] input_size, bool align_corners, float[]? scale_factors) -> Tensor
  python_module: nn
  dispatch:
    CPU: upsample_bicubic2d_backward_cpu
    CUDA: upsample_bicubic2d_backward_cuda

- func: upsample_nearest1d.vec(Tensor input, int[]? output_size, float[]? scale_factors) -> Tensor
  python_module: nn
  dispatch:
    CPU: upsample_nearest1d_cpu
    CUDA: upsample_nearest1d_cuda

- func: upsample_nearest1d_backward.vec(Tensor grad_output, int[]? output_size, int[] input_size, float[]? scale_factors) -> Tensor
  python_module: nn
  dispatch:
    CPU: upsample_nearest1d_backward_cpu
    CUDA: upsample_nearest1d_backward_cuda

- func: upsample_nearest2d.vec(Tensor input, int[]? output_size, float[]? scale_factors) -> Tensor
  python_module: nn
  dispatch:
    CPU: upsample_nearest2d_cpu
    CUDA: upsample_nearest2d_cuda
    QuantizedCPU: quantized_upsample_nearest2d_cpu

- func: upsample_nearest2d_backward.vec(Tensor grad_output, int[]? output_size, int[] input_size, float[]? scale_factors) -> Tensor
  python_module: nn
  dispatch:
    CPU: upsample_nearest2d_backward_cpu
    CUDA: upsample_nearest2d_backward_cuda

- func: upsample_nearest3d.vec(Tensor input, int[]? output_size, float[]? scale_factors) -> Tensor
  python_module: nn
  dispatch:
    CPU: upsample_nearest3d_cpu
    CUDA: upsample_nearest3d_cuda
    QuantizedCPU: quantized_upsample_nearest3d_cpu

- func: upsample_nearest3d_backward.vec(Tensor grad_output, int[]? output_size, int[] input_size, float[]? scale_factors) -> Tensor
  python_module: nn
  dispatch:
    CPU: upsample_nearest3d_backward_cpu
    CUDA: upsample_nearest3d_backward_cuda

- func: sigmoid_backward.grad_input(Tensor grad_output, Tensor output, *, Tensor(a!) grad_input) -> Tensor(a!)
  python_module: nn
  dispatch:
    CPU, CUDA: sigmoid_backward_out

- func: sigmoid_backward(Tensor grad_output, Tensor output) -> Tensor
  use_c10_dispatcher: full
  python_module: nn

- func: logit_backward.grad_input(Tensor grad_output, Tensor self, float? eps=None, *, Tensor(a!) grad_input) -> Tensor(a!)
  python_module: nn
  dispatch:
    CPU, CUDA: logit_backward_out

- func: logit_backward(Tensor grad_output, Tensor self, float? eps=None) -> Tensor
  use_c10_dispatcher: full
  python_module: nn

- func: tanh_backward.grad_input(Tensor grad_output, Tensor output, *, Tensor(a!) grad_input) -> Tensor(a!)
  python_module: nn
  dispatch:
    CPU, CUDA: tanh_backward_out

- func: tanh_backward(Tensor grad_output, Tensor output) -> Tensor
  use_c10_dispatcher: full
  python_module: nn

# What's a thnn_conv_ versus a slow_conv_?
#
# Historically, we have inefficient implementations of convolutions
# coming from the THNN/THCUNN library.  These convolutions typically
# operated by computing the Toeplitz matrix and then doing a matrix
# multiply with the input; this is very memory inefficient!  However,
# occasionally, we really don't have anything better, so it's helpful
# to have these fallbacks when there is no more optimized implementation
# in cudnn or mkldnn, etc.  Both thnn_ and slow_ convolutions fall
# into this bucket.
#
# The difference between these two designations, is that thnn_ refers
# to a convolution that is still written in the "legacy" style; that is,
# C code in the THNN/ or THCUNN/ directory.  A slow_ convolution is
# one that is written in the native style: modern C++.  Algorithmically,
# these are the same thing, but we give them different prefixes to
# make the operational distinction clear.

- func: slow_conv_transpose2d.out(Tensor self, Tensor weight, int[2] kernel_size, Tensor? bias=None, int[2] stride=1, int[2] padding=0, int[2] output_padding=0, int[2] dilation=1, *, Tensor(a!) out) -> Tensor(a!)
  python_module: nn
  dispatch:
    CPU: slow_conv_transpose2d_out_cpu
    CUDA: slow_conv_transpose2d_out_cuda

- func: slow_conv_transpose2d(Tensor self, Tensor weight, int[2] kernel_size, Tensor? bias=None, int[2] stride=1, int[2] padding=0, int[2] output_padding=0, int[2] dilation=1) -> Tensor
  python_module: nn
  dispatch:
    CPU: slow_conv_transpose2d_cpu
    CUDA: slow_conv_transpose2d_cuda

- func: slow_conv_transpose2d_backward.grad_output(Tensor grad_output, Tensor self, Tensor weight, int[2] kernel_size, int[2] stride, int[2] padding, int[2] output_padding, int[2] dilation, Tensor columns, Tensor ones, *, Tensor(a!)? grad_input, Tensor(b!)? grad_weight, Tensor(c!)? grad_bias) -> (Tensor(a!), Tensor(b!), Tensor(c!))
  python_module: nn
  dispatch:
    CPU: slow_conv_transpose2d_backward_out_cpu
    CUDA: slow_conv_transpose2d_backward_out_cuda

- func: slow_conv_transpose2d_backward.output_mask(Tensor grad_output, Tensor self, Tensor weight, int[2] kernel_size, int[2] stride, int[2] padding, int[2] output_padding, int[2] dilation, Tensor columns, Tensor ones, bool[3] output_mask) -> (Tensor grad_input, Tensor grad_weight, Tensor grad_bias)
  use_c10_dispatcher: full
  python_module: nn
  dispatch:
    CPU: slow_conv_transpose2d_backward_cpu
    CUDA: slow_conv_transpose2d_backward_cuda

- func: slow_conv_transpose3d.out(Tensor self, Tensor weight, int[3] kernel_size, Tensor? bias=None, int[3] stride=1, int[3] padding=0, int[3] output_padding=0, int[3] dilation=1, *, Tensor(a!) out) -> Tensor(a!)
  python_module: nn
  dispatch:
    CPU: slow_conv_transpose3d_out_cpu
    CUDA: slow_conv_transpose3d_out_cuda

- func: slow_conv_transpose3d(Tensor self, Tensor weight, int[3] kernel_size, Tensor? bias=None, int[3] stride=1, int[3] padding=0, int[3] output_padding=0, int[3] dilation=1) -> Tensor
  python_module: nn
  dispatch:
    CPU: slow_conv_transpose3d_cpu
    CUDA: slow_conv_transpose3d_cuda

- func: slow_conv_transpose3d_backward.grad_output(Tensor grad_output, Tensor self, Tensor weight, int[3] kernel_size, int[3] stride, int[3] padding, int[3] output_padding, int[3] dilation, Tensor finput, Tensor fgrad_input, *, Tensor(a!)? grad_input, Tensor(b!)? grad_weight, Tensor(c!)? grad_bias) -> (Tensor(a!), Tensor(b!), Tensor(c!))
  python_module: nn
  dispatch:
    CPU: slow_conv_transpose3d_backward_out_cpu
    CUDA: slow_conv_transpose3d_backward_out_cuda

- func: slow_conv_transpose3d_backward.output_mask(Tensor grad_output, Tensor self, Tensor weight, int[3] kernel_size, int[3] stride, int[3] padding, int[3] output_padding, int[3] dilation, Tensor finput, Tensor fgrad_input, bool[3] output_mask) -> (Tensor grad_input, Tensor grad_weight, Tensor grad_bias)
  use_c10_dispatcher: full
  python_module: nn
  dispatch:
    CPU: slow_conv_transpose3d_backward_cpu
    CUDA: slow_conv_transpose3d_backward_cuda

- func: thnn_conv2d.out(Tensor self, Tensor weight, int[2] kernel_size, Tensor? bias=None, int[2] stride=1, int[2] padding=0, *, Tensor(a!) out) -> Tensor(a!)
  python_module: nn

- func: thnn_conv2d(Tensor self, Tensor weight, int[2] kernel_size, Tensor? bias=None, int[2] stride=1, int[2] padding=0) -> Tensor
  python_module: nn

- func: thnn_conv2d_forward.output(Tensor self, Tensor weight, int[2] kernel_size, Tensor? bias, int[2] stride, int[2] padding, *, Tensor(a!) output, Tensor(b!) finput, Tensor(c!) fgrad_input) -> (Tensor(a!), Tensor(b!), Tensor(c!))
  python_module: nn
  dispatch:
    CPU: slow_conv2d_forward_out_cpu
    CUDA: legacy::cuda::_thnn_conv2d_forward_out

- func: thnn_conv2d_forward(Tensor self, Tensor weight, int[2] kernel_size, Tensor? bias, int[2] stride, int[2] padding) -> (Tensor output, Tensor finput, Tensor fgrad_input)
  python_module: nn
  dispatch:
    CPU: slow_conv2d_forward_cpu
    CUDA: legacy::cuda::_thnn_conv2d_forward

- func: thnn_conv2d_backward.grad_input(Tensor grad_output, Tensor self, Tensor weight, int[2] kernel_size, int[2] stride, int[2] padding, Tensor finput, Tensor fgrad_input, *, Tensor(a!)? grad_input, Tensor(b!)? grad_weight, Tensor(c!)? grad_bias) -> (Tensor(a!), Tensor(b!), Tensor(c!))
  python_module: nn
  dispatch:
    CPU: slow_conv2d_backward_out_cpu
    CUDA: slow_conv2d_backward_out_cuda

- func: thnn_conv2d_backward.output_mask(Tensor grad_output, Tensor self, Tensor weight, int[2] kernel_size, int[2] stride, int[2] padding, Tensor finput, Tensor fgrad_input, bool[3] output_mask) -> (Tensor grad_input, Tensor grad_weight, Tensor grad_bias)
  use_c10_dispatcher: full
  python_module: nn
  dispatch:
    CPU: slow_conv2d_backward_cpu
    CUDA: slow_conv2d_backward_cuda

- func: thnn_conv_depthwise2d.out(Tensor self, Tensor weight, int[2] kernel_size, Tensor? bias=None, int[2] stride=1, int[2] padding=0, int[2] dilation=1, *, Tensor(a!) out) -> Tensor(a!)
  python_module: nn

- func: thnn_conv_depthwise2d(Tensor self, Tensor weight, int[2] kernel_size, Tensor? bias=None, int[2] stride=1, int[2] padding=0, int[2] dilation=1) -> Tensor
  python_module: nn

- func: thnn_conv_depthwise2d_forward.out(Tensor self, Tensor weight, int[2] kernel_size, Tensor? bias, int[2] stride, int[2] padding, int[2] dilation, *, Tensor(a!) out) -> Tensor(a!)
  python_module: nn
  dispatch:
    CUDA: legacy::cuda::_thnn_conv_depthwise2d_forward_out

- func: thnn_conv_depthwise2d_forward(Tensor self, Tensor weight, int[2] kernel_size, Tensor? bias, int[2] stride, int[2] padding, int[2] dilation) -> Tensor
  python_module: nn
  dispatch:
    CUDA: legacy::cuda::_thnn_conv_depthwise2d_forward

- func: thnn_conv_depthwise2d_backward.grad_input(Tensor grad_output, Tensor self, Tensor weight, int[2] kernel_size, int[2] stride, int[2] padding, int[2] dilation, *, Tensor(a!)? grad_input, Tensor(b!)? grad_weight) -> (Tensor(a!), Tensor(b!))
  python_module: nn
  dispatch:
    CUDA: thnn_conv_depthwise2d_backward_out

- func: thnn_conv_depthwise2d_backward.output_mask(Tensor grad_output, Tensor self, Tensor weight, int[2] kernel_size, int[2] stride, int[2] padding, int[2] dilation, bool[2] output_mask) -> (Tensor grad_input, Tensor grad_weight)
  use_c10_dispatcher: full
  python_module: nn
  dispatch:
    CUDA: thnn_conv_depthwise2d_backward

- func: slow_conv3d.out(Tensor self, Tensor weight, int[3] kernel_size, Tensor? bias=None, int[3] stride=1, int[3] padding=0, *, Tensor(a!) out) -> Tensor(a!)
  python_module: nn

- func: slow_conv3d(Tensor self, Tensor weight, int[3] kernel_size, Tensor? bias=None, int[3] stride=1, int[3] padding=0) -> Tensor
  python_module: nn

- func: slow_conv3d_forward.output(Tensor self, Tensor weight, int[3] kernel_size, Tensor? bias, int[3] stride, int[3] padding, *, Tensor(a!) output, Tensor(b!) finput, Tensor(c!) fgrad_input) -> (Tensor(a!), Tensor(b!), Tensor(c!))
  python_module: nn
  dispatch:
    CPU: slow_conv3d_forward_out_cpu

- func: slow_conv3d_forward(Tensor self, Tensor weight, int[3] kernel_size, Tensor? bias, int[3] stride, int[3] padding) -> (Tensor output, Tensor finput, Tensor fgrad_input)
  python_module: nn
  dispatch:
    CPU: slow_conv3d_forward_cpu

- func: slow_conv3d_backward.grad_input(Tensor grad_output, Tensor self, Tensor weight, int[3] kernel_size, int[3] stride, int[3] padding, Tensor finput, Tensor fgrad_input, *, Tensor(a!)? grad_input, Tensor(b!)? grad_weight, Tensor(c!)? grad_bias) -> (Tensor(a!), Tensor(b!), Tensor(c!))
  python_module: nn
  dispatch:
    CPU: slow_conv3d_backward_out_cpu

- func: slow_conv3d_backward.output_mask(Tensor grad_output, Tensor self, Tensor weight, int[3] kernel_size, int[3] stride, int[3] padding, Tensor finput, Tensor fgrad_input, bool[3] output_mask) -> (Tensor grad_input, Tensor grad_weight, Tensor grad_bias)
  use_c10_dispatcher: full
  python_module: nn
  dispatch:
    CPU: slow_conv3d_backward_cpu

- func: slow_conv_dilated2d(Tensor self, Tensor weight, int[2] kernel_size, Tensor? bias=None, int[2] stride=1, int[2] padding=0, int[2] dilation=1) -> Tensor
  python_module: nn
  dispatch:
    CPU: slow_conv_dilated2d_cpu
    CUDA: slow_conv_dilated2d_cuda

- func: slow_conv_dilated2d_backward(Tensor grad_output, Tensor self, Tensor weight, int[2] kernel_size, int[2] stride, int[2] padding, int[2] dilation, bool[3] output_mask) -> (Tensor grad_input, Tensor grad_weight, Tensor grad_bias)
  use_c10_dispatcher: full
  python_module: nn
  dispatch:
    CPU: slow_conv_dilated2d_backward_cpu
    CUDA: slow_conv_dilated2d_backward_cuda

- func: slow_conv_dilated3d(Tensor self, Tensor weight, int[3] kernel_size, Tensor? bias=None, int[3] stride=1, int[3] padding=0, int[3] dilation=1) -> Tensor
  python_module: nn
  dispatch:
    CPU: slow_conv_dilated3d_cpu
    CUDA: slow_conv_dilated3d_cuda

- func: slow_conv_dilated3d_backward(Tensor grad_output, Tensor self, Tensor weight, int[3] kernel_size, int[3] stride, int[3] padding, int[3] dilation, bool[3] output_mask) -> (Tensor grad_input, Tensor grad_weight, Tensor grad_bias)
  use_c10_dispatcher: full
  python_module: nn
  dispatch:
    CPU: slow_conv_dilated3d_backward_cpu
    CUDA: slow_conv_dilated3d_backward_cuda

- func: col2im.out(Tensor self, int[2] output_size, int[2] kernel_size, int[2] dilation, int[2] padding, int[2] stride, *, Tensor(a!) out) -> Tensor(a!)
  python_module: nn
  dispatch:
    CPU: col2im_out_cpu
    CUDA: col2im_out_cuda

- func: col2im(Tensor self, int[2] output_size, int[2] kernel_size, int[2] dilation, int[2] padding, int[2] stride) -> Tensor
  use_c10_dispatcher: full
  python_module: nn
  dispatch:
    CPU: col2im_cpu
    CUDA: col2im_cuda

- func: col2im_backward.grad_input(Tensor grad_output, int[2] kernel_size, int[2] dilation, int[2] padding, int[2] stride, *, Tensor(a!) grad_input) -> Tensor(a!)
  python_module: nn
  dispatch:
    CPU: col2im_backward_out_cpu
    CUDA: col2im_backward_out_cuda

- func: col2im_backward(Tensor grad_output, int[2] kernel_size, int[2] dilation, int[2] padding, int[2] stride) -> Tensor
  use_c10_dispatcher: full
  python_module: nn
  dispatch:
    CPU: col2im_backward_cpu
    CUDA: col2im_backward_cuda

- func: im2col.out(Tensor self, int[2] kernel_size, int[2] dilation, int[2] padding, int[2] stride, *, Tensor(a!) out) -> Tensor(a!)
  python_module: nn
  dispatch:
    CPU: im2col_out_cpu
    CUDA: im2col_out_cuda

- func: im2col(Tensor self, int[2] kernel_size, int[2] dilation, int[2] padding, int[2] stride) -> Tensor
  use_c10_dispatcher: full
  python_module: nn
  dispatch:
    CPU: im2col_cpu
    CUDA: im2col_cuda

- func: im2col_backward.grad_input(Tensor grad_output, int[2] input_size, int[2] kernel_size, int[2] dilation, int[2] padding, int[2] stride, *, Tensor(a!) grad_input) -> Tensor(a!)
  python_module: nn
  dispatch:
    CPU: im2col_backward_out_cpu
    CUDA: im2col_backward_out_cuda

- func: im2col_backward(Tensor grad_output, int[2] input_size, int[2] kernel_size, int[2] dilation, int[2] padding, int[2] stride) -> Tensor
  use_c10_dispatcher: full
  python_module: nn
  dispatch:
    CPU: im2col_backward_cpu
    CUDA: im2col_backward_cuda

- func: isfinite(Tensor self) -> Tensor
  use_c10_dispatcher: full
  variants: function, method
  device_guard: False

- func: isinf(Tensor self) -> Tensor
  use_c10_dispatcher: full
  variants: function, method
  device_guard: False

# NOTE [_add_batch_dim and _remove_batch_dim]
# _add_batch_dim and _remove_batch_dim are meant to be used in the implementation
# of the vmap frontend API (see torch/_vmap_internals.py). They are not
# user-facing, hence the leading underscore. Please don't use them them anywhere else.
- func: _add_batch_dim(Tensor self, int batch_dim, int level) -> Tensor
  use_c10_dispatcher: full
  variants: function

# See NOTE [_add_batch_dim and _remove_batch_dim]
- func: _remove_batch_dim(Tensor self, int level, int batch_size, int out_dim) -> Tensor
  use_c10_dispatcher: full
  variants: function

# Note: this function is only for testing.
# It is undocumented and should not be used outside of tests.
- func: _test_serialization_subcmul(Tensor self, Tensor other, Scalar alpha=1) -> Tensor
  use_c10_dispatcher: full

# Note: this function is only for testing.
- func: _test_optional_intlist(Tensor values, int[]? addends) -> Tensor
  python_module: nn
  dispatch:
    CPU: _test_optional_intlist

<<<<<<< HEAD
- func: autotune_debug() -> bool
  variants: function
=======
# Note: this function is only for testing.
- func: _test_optional_floatlist(Tensor values, float[]? addends) -> Tensor
  python_module: nn
  dispatch:
    CPU: _test_optional_floatlist
>>>>>>> c89c294e
<|MERGE_RESOLUTION|>--- conflicted
+++ resolved
@@ -6749,13 +6749,11 @@
   dispatch:
     CPU: _test_optional_intlist
 
-<<<<<<< HEAD
-- func: autotune_debug() -> bool
-  variants: function
-=======
 # Note: this function is only for testing.
 - func: _test_optional_floatlist(Tensor values, float[]? addends) -> Tensor
   python_module: nn
   dispatch:
     CPU: _test_optional_floatlist
->>>>>>> c89c294e
+
+- func: autotune_debug() -> bool
+  variants: function
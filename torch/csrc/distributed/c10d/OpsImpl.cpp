#include <c10/util/intrusive_ptr.h>
#include <c10d/ProcessGroup.hpp>
#include <torch/csrc/distributed/c10d/Types.hpp>
#include <torch/library.h>

namespace c10d {
namespace ops {

// Below are ProcessGroup's corresponding ops for each backend. Ops are but
// routed through the dispatcher to be dispatched to the appropriate backend.
// Currently a no-op as the process group does not have a list of backends.
c10::intrusive_ptr<Work> send_cpu(
    at::TensorList tensors,
    const c10::intrusive_ptr<ProcessGroup>& process_group,
    int64_t dstRank,
    int64_t tag) {
  auto tensor_vec = tensors.vec();
  return process_group->send(
      tensor_vec, static_cast<int>(dstRank), static_cast<int>(tag));
}

c10::intrusive_ptr<Work> send_cuda(
    at::TensorList tensors,
    const c10::intrusive_ptr<ProcessGroup>& process_group,
    int64_t dstRank,
    int64_t tag) {
  auto tensor_vec = tensors.vec();
  return process_group->send(
      tensor_vec, static_cast<int>(dstRank), static_cast<int>(tag));
}

<<<<<<< HEAD
c10::intrusive_ptr<Work> recv_cpu_(
    at::TensorList tensors,
    const c10::intrusive_ptr<ProcessGroup>& process_group,
    int64_t srcRank,
    int64_t tag) {
  auto tensor_vec = tensors.vec();
  return process_group->recv(
      tensor_vec, static_cast<int>(srcRank), static_cast<int>(tag));
}

c10::intrusive_ptr<Work> recv_cuda_(
    at::TensorList tensors,
    const c10::intrusive_ptr<ProcessGroup>& process_group,
    int64_t srcRank,
    int64_t tag) {
  auto tensor_vec = tensors.vec();
  return process_group->recv(
      tensor_vec, static_cast<int>(srcRank), static_cast<int>(tag));
}

c10::intrusive_ptr<Work> broadcast_cpu_(
=======
std::tuple<std::vector<at::Tensor>, c10::intrusive_ptr<Work>> broadcast_cpu_(
>>>>>>> 11ca6169
    at::TensorList tensors,
    const c10::intrusive_ptr<ProcessGroup>& process_group,
    int64_t root_rank,
    int64_t root_tensor,
    int64_t timeout) {
  auto tensor_vec = tensors.vec();
  auto work = process_group->broadcast(
      tensor_vec,
      BroadcastOptions{
          root_rank, root_tensor, std::chrono::milliseconds(timeout)});

  return std::tuple<std::vector<at::Tensor>, c10::intrusive_ptr<Work>>(
      std::move(tensor_vec), work);
}

std::tuple<std::vector<at::Tensor>, c10::intrusive_ptr<Work>> broadcast_cuda_(
    at::TensorList tensors,
    const c10::intrusive_ptr<ProcessGroup>& process_group,
    int64_t root_rank,
    int64_t root_tensor,
    int64_t timeout) {
  auto tensor_vec = tensors.vec();
  auto work = process_group->broadcast(
      tensor_vec,
      BroadcastOptions{
          root_rank, root_tensor, std::chrono::milliseconds(timeout)});

  return std::tuple<std::vector<at::Tensor>, c10::intrusive_ptr<Work>>(
      std::move(tensor_vec), work);
}

std::tuple<std::vector<at::Tensor>, c10::intrusive_ptr<Work>> allreduce_cpu_(
    at::TensorList tensors,
    const c10::intrusive_ptr<ProcessGroup>& process_group,
    const c10::intrusive_ptr<ReduceOp>& reduce_op,
    int64_t timeout) {
  auto tensor_vec = tensors.vec();
  auto work = process_group->allreduce(
      tensor_vec,
      AllreduceOptions{*reduce_op.get(), std::chrono::milliseconds(timeout)});

  // Return input tensors as output tensors to make inplace allreduce look like
  // a functional API, so that make_fx can correctly build the dependencies in
  // the graph later.
  return std::tuple<std::vector<at::Tensor>, c10::intrusive_ptr<Work>>(
      std::move(tensor_vec), work);
}

std::tuple<std::vector<at::Tensor>, c10::intrusive_ptr<Work>> allreduce_cuda_(
    at::TensorList tensors,
    const c10::intrusive_ptr<ProcessGroup>& process_group,
    const c10::intrusive_ptr<ReduceOp>& reduce_op,
    int64_t timeout) {
  auto tensor_vec = tensors.vec();
  auto work = process_group->allreduce(
      tensor_vec,
      AllreduceOptions{*reduce_op.get(), std::chrono::milliseconds(timeout)});

  // Return input tensors as output tensors to make inplace allreduce look like
  // a functional API, so that make_fx can correctly build the dependencies in
  // the graph later.
  return std::tuple<std::vector<at::Tensor>, c10::intrusive_ptr<Work>>(
      std::move(tensor_vec), work);
}

// register functions to dispatcher
namespace {
TORCH_LIBRARY_IMPL(c10d, CPU, m) {
  m.impl("send", send_cpu);
}

TORCH_LIBRARY_IMPL(c10d, CUDA, m) {
  m.impl("send", send_cuda);
}

TORCH_LIBRARY_IMPL(c10d, CPU, m) {
  m.impl("recv_", recv_cpu_);
}

TORCH_LIBRARY_IMPL(c10d, CUDA, m) {
  m.impl("recv_", recv_cuda_);
}

TORCH_LIBRARY_IMPL(c10d, CPU, m) {
  m.impl("broadcast_", broadcast_cpu_);
}

TORCH_LIBRARY_IMPL(c10d, CUDA, m) {
  m.impl("broadcast_", broadcast_cuda_);
}

TORCH_LIBRARY_IMPL(c10d, CPU, m) {
  m.impl("allreduce_", allreduce_cpu_);
}

// TODO: The SparseCPU/SparseCUDA dispatched methods are only used to support
// sparse all_reduce in the Gloo backend
TORCH_LIBRARY_IMPL(c10d, SparseCPU, m) {
  m.impl("allreduce_", allreduce_cpu_);
}

TORCH_LIBRARY_IMPL(c10d, SparseCUDA, m) {
  m.impl("allreduce_", allreduce_cuda_);
}

TORCH_LIBRARY_IMPL(c10d, CUDA, m) {
  m.impl("allreduce_", allreduce_cuda_);
}
} // namespace

} // namespace ops
} // namespace c10d<|MERGE_RESOLUTION|>--- conflicted
+++ resolved
@@ -29,7 +29,6 @@
       tensor_vec, static_cast<int>(dstRank), static_cast<int>(tag));
 }
 
-<<<<<<< HEAD
 c10::intrusive_ptr<Work> recv_cpu_(
     at::TensorList tensors,
     const c10::intrusive_ptr<ProcessGroup>& process_group,
@@ -50,10 +49,7 @@
       tensor_vec, static_cast<int>(srcRank), static_cast<int>(tag));
 }
 
-c10::intrusive_ptr<Work> broadcast_cpu_(
-=======
 std::tuple<std::vector<at::Tensor>, c10::intrusive_ptr<Work>> broadcast_cpu_(
->>>>>>> 11ca6169
     at::TensorList tensors,
     const c10::intrusive_ptr<ProcessGroup>& process_group,
     int64_t root_rank,

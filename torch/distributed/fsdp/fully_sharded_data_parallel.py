--- conflicted
+++ resolved
@@ -1016,13 +1016,10 @@
         self.training_state = TrainingState_.IDLE
         self.cpu_offload = cpu_offload or CPUOffload()
         self.backward_prefetch = backward_prefetch
-<<<<<<< HEAD
         self.limit_all_gathers = limit_all_gathers
-=======
         # We clamp the strategy to `NO_SHARD` for world size of 1 since they
         # are currently functionally equivalent. This may change if/when we
         # integrate FSDP with MoE.
->>>>>>> 055e0a04
         if self.world_size == 1:
             sharding_strategy = ShardingStrategy.NO_SHARD
         self.sharding_strategy = sharding_strategy or ShardingStrategy.FULL_SHARD

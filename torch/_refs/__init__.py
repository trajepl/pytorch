import torch

import torch._prims as prims
import torch._prims.utils as utils
from torch._prims.utils import (
    check,
    DimsType,
    ShapeType,
    StrideType,
    TensorLike,
    TensorLikeType,
    DeviceLikeType,
    TensorOrNumberLikeType,
    DimsSequenceType,
    TensorSequenceType,
    Number,
    NumberType,
    ELEMENTWISE_TYPE_PROMOTION_KIND,
    REDUCTION_OUTPUT_TYPE_KIND,
    is_weakly_lesser_type,
    dtype_to_type,
)
from torch._prims.wrappers import (
    elementwise_type_promotion_wrapper,
    out_wrapper,
    _maybe_convert_to_dtype,
    _maybe_resize_out,
    elementwise_unary_scalar_wrapper,
    _safe_copy_out,
)

from collections.abc import Iterable
from functools import reduce, partial, wraps
from typing import Sequence, Optional, Union, Callable, List, Tuple
import operator
import warnings
import math
from enum import Enum
import collections

# Experimental module containing prototype Python references for existing
#   PyTorch operations.

__all__ = [
    #
    # Elementwise Unary References
    #
    "abs",
    "acos",
    "acosh",
    "asinh",
    "asin",
    "atan",
    "atanh",
    "bitwise_not",
    # "cbrt",  # No corresponding torch operation
    "ceil",
    "conj_physical",
    "cos",
    "cosh",
    "digamma",
    "erf",
    "erfinv",
    "erfc",
    "exp",
    "expm1",
    "exp2",
    "fill",
    "floor",
    "frac",
    "isfinite",
    "isinf",
    "isnan",
    "i0",
    "lgamma",
    "log",
    "log1p",
    "log2",
    "log10",
    "nan_to_num",
    "neg",
    "positive",
    "reciprocal",
    "round",  # TODO: model kwargs
    "sigmoid",
    "sign",
    "signbit",
    "sin",
    "sinh",
    "sqrt",
    "square",
    "tan",
    "tanh",
    "trace",
    "trunc",
    #
    # Elementwise Binary References
    #
    "add",
    "atan2",
    "bitwise_and",
    "bitwise_left_shift",
    "bitwise_or",
    "bitwise_right_shift",
    "bitwise_xor",
    # "complex",
    "copysign",
    "div",
    "eq",
    "float_power",
    "floor_divide",
    "fmax",
    "fmin",
    "fmod",
    "gcd",
    "ge",
    "gt",
    "heaviside",
    "hypot",
    "igamma",
    "igammac",
    "isclose",
    "lcm",
    # 'ldexp',
    "le",
    "logical_and",
    "logical_not",
    "logical_or",
    "logical_xor",
    "lt",
    # 'max', # implement with reductions
    "maximum",
    # 'min', # implement with reductions
    "minimum",
    "mul",
    "ne",
    "nextafter",
    # 'polar',  # abs, cos, sin
    "pow",
    "remainder",
    # 'rsub', # unblocked
    # # special.xlog1py
    # # special.zeta
    "sub",
    "true_divide",
    "trunc_divide",
    # 'xlogy', # where?, log, mul
    #
    # Elementwise Ternary References
    #
    "clamp",
    #
    # Conditional references
    #
    "masked_fill",
    "where",
    #
    # Data conversion and movement references
    #
    "clone",
    "copy_to",  # TODO: add OpInfo (or implement .to)
    "item",  # TODO: add OpInfo
    #
    # Reduction ops
    #
    "all",
    "amax",
    "amin",
    "any",
    "mean",
    "std_mean",
    "var_mean",
    "sum",
    "prod",
    "var",
    #
    # Linear algebra ops
    #
    "addr",
    #
    # View & Shape Ops
    #
    "atleast_1d",
    "atleast_2d",
    "atleast_3d",
    "as_strided",
    "broadcast_shapes",
    "broadcast_tensors",
    "broadcast_to",
    "cat",
    "chunk",
    "column_stack",
<<<<<<< HEAD
    "conj",
=======
    "contiguous",
>>>>>>> 8c5512c9
    "dsplit",
    "dstack",
    "expand",
    "flatten",
    "flip",
    "fliplr",
    "flipud",
    "hsplit",
    "hstack",
    "narrow",
    "native_layer_norm",
    "permute",
    "ravel",
    "reshape",
    "roll",
    "rot90",
    "rsqrt",
    "stack",
    "swap_axes",  # alias for transpose
    "squeeze",
    "t",
    "tensor_split",
    "transpose",
    "unsqueeze",
    "view",
    "vsplit",
    "vstack",
    #
    # Tensor Creation
    #
    "empty",
    "empty_like",
    "empty_strided",
    "full",
    "full_like",
    "ones",
    "ones_like",
    "scalar_tensor",
    "zeros",
    "zeros_like",
    #
    # Randomness References
    #
    "uniform",  # TODO: add OpInfo -- and testing for randomness?
    #
    # Test-related functions
    #
    "equal",  # TODO: add OpInfo
]

Tensor = torch.Tensor


def _broadcast_shapes(*_shapes):
    shapes = tuple(
        (x,) if isinstance(x, int) else x
        for x in filter(lambda x: x is not None, _shapes)
    )

    # Short-circuits on no input
    if len(shapes) == 0:
        return None

    # Type checking
    # TODO: make common validations available as utils
    for shape in shapes:
        assert isinstance(shape, Sequence)

    # Computes common shape
    common_shape = [
        1,
    ] * reduce(max, (len(shape) for shape in shapes))
    for shape in shapes:
        for idx in range(-1, -1 - len(shape), -1):
            if common_shape[idx] == 1:
                if shape[idx] < 0:
                    raise ValueError(
                        "Attempting to broadcast a dimension with negative length!"
                    )
                common_shape[idx] = shape[idx]
            elif shape[idx] != 1:
                if common_shape[idx] != shape[idx]:
                    raise RuntimeError(
                        "Attempting to broadcast a dimension of length ",
                        str(shape[idx]),
                        "!",
                    )

    return common_shape


def _maybe_broadcast(*args, preserve_cpu_scalar_tensors=True):
    # Computes common shape
    common_shape = _broadcast_shapes(
        *map(lambda t: t.shape if isinstance(t, TensorLike) else None, args)
    )

    def __maybe_broadcast(x, shape):
        if x is None:
            return None
        elif isinstance(x, Number):
            return x
        elif isinstance(x, TensorLike):
            if preserve_cpu_scalar_tensors and utils.is_cpu_scalar_tensor(x):
                return x

            if not utils.same_shape(x.shape, common_shape):
                common_rank = len(common_shape) + 1
                start = common_rank - (len(x.shape) + 1)
                dims = tuple(range(start, len(x.shape) + start))
                return prims.broadcast_in_dim(x, common_shape, dims)

            return x
        else:
            raise RuntimeError(
                "Unexpected type when broadcasting: " + str(type(x)) + "!"
            )

    return tuple(__maybe_broadcast(x, common_shape) for x in args)


# Utilities should come BEFORE this import
from torch._decomp import register_decomposition

#
# Elementwise unary references
#

infer_aten_op = object()

# TODO: add type promotion support
def _make_elementwise_unary_reference(
    type_promotion_kind,
    *,
    aten_op=infer_aten_op,
    disable_meta=False,
    extra_meta=None,
) -> Callable:
    def inner(prim: Callable):
        nonlocal aten_op

        @wraps(prim)
        @out_wrapper()
        @elementwise_unary_scalar_wrapper
        @elementwise_type_promotion_wrapper(
            type_promoting_args=("a",),
            type_promotion_kind=type_promotion_kind,
        )
        def _ref(a: TensorLikeType) -> TensorLikeType:
            if not isinstance(a, TensorLike):
                raise RuntimeError(
                    "Expected a tensor input for an elementwise unary operation!"
                )

            if extra_meta is not None:
                extra_meta(a)

            return prim(a)

        if aten_op is infer_aten_op:
            aten_op = getattr(torch.ops.aten, prim.__name__)
        if aten_op is not None:
            register_decomposition(aten_op, disable_meta=disable_meta)(_ref)

        return _ref

    return inner


@_make_elementwise_unary_reference(ELEMENTWISE_TYPE_PROMOTION_KIND.COMPLEX_TO_FLOAT)
def abs(a):
    return prims.abs(a)


@_make_elementwise_unary_reference(ELEMENTWISE_TYPE_PROMOTION_KIND.INT_TO_FLOAT)
def acos(a):
    return prims.acos(a)


@_make_elementwise_unary_reference(ELEMENTWISE_TYPE_PROMOTION_KIND.INT_TO_FLOAT)
def acosh(a):
    return prims.acosh(a)


@_make_elementwise_unary_reference(ELEMENTWISE_TYPE_PROMOTION_KIND.INT_TO_FLOAT)
def asin(a):
    return prims.asin(a)


@_make_elementwise_unary_reference(ELEMENTWISE_TYPE_PROMOTION_KIND.INT_TO_FLOAT)
def asinh(a):
    return prims.asinh(a)


@_make_elementwise_unary_reference(ELEMENTWISE_TYPE_PROMOTION_KIND.INT_TO_FLOAT)
def atan(a):
    return prims.atan(a)


@_make_elementwise_unary_reference(ELEMENTWISE_TYPE_PROMOTION_KIND.INT_TO_FLOAT)
def atanh(a):
    return prims.atanh(a)


@_make_elementwise_unary_reference(ELEMENTWISE_TYPE_PROMOTION_KIND.DEFAULT)
def bitwise_not(a):
    return prims.bitwise_not(a)


@_make_elementwise_unary_reference(ELEMENTWISE_TYPE_PROMOTION_KIND.DEFAULT)
def ceil(a):
    return prims.ceil(a)


@out_wrapper()
def conj_physical(input: TensorLikeType):
    if not input.dtype.is_complex:
        return input
    return prims.conj_physical(input)


@_make_elementwise_unary_reference(ELEMENTWISE_TYPE_PROMOTION_KIND.INT_TO_FLOAT)
def cos(a):
    return prims.cos(a)


@_make_elementwise_unary_reference(ELEMENTWISE_TYPE_PROMOTION_KIND.INT_TO_FLOAT)
def cosh(a):
    return prims.cosh(a)


@_make_elementwise_unary_reference(ELEMENTWISE_TYPE_PROMOTION_KIND.INT_TO_FLOAT)
def digamma(a):
    return prims.digamma(a)


@_make_elementwise_unary_reference(ELEMENTWISE_TYPE_PROMOTION_KIND.INT_TO_FLOAT)
def erf(a):
    return prims.erf(a)


@_make_elementwise_unary_reference(ELEMENTWISE_TYPE_PROMOTION_KIND.INT_TO_FLOAT)
def erfinv(a):
    return prims.erf_inv(a)


@_make_elementwise_unary_reference(ELEMENTWISE_TYPE_PROMOTION_KIND.INT_TO_FLOAT)
def erfc(a):
    return prims.erfc(a)


@_make_elementwise_unary_reference(ELEMENTWISE_TYPE_PROMOTION_KIND.INT_TO_FLOAT)
def exp(a):
    return prims.exp(a)


@_make_elementwise_unary_reference(ELEMENTWISE_TYPE_PROMOTION_KIND.INT_TO_FLOAT)
def expm1(a):
    return prims.expm1(a)


@_make_elementwise_unary_reference(ELEMENTWISE_TYPE_PROMOTION_KIND.INT_TO_FLOAT)
def exp2(a):
    return prims.exp2(a)


# Fill has its own implementation because it has a value parameter
# CompositeImplicitAutograd - don't register decomp
@out_wrapper()
@elementwise_type_promotion_wrapper(
    type_promoting_args=("a,"),
    type_promotion_kind=ELEMENTWISE_TYPE_PROMOTION_KIND.NO_OPMATH,
)
def fill(a: TensorLikeType, value: NumberType) -> TensorLikeType:

    assert isinstance(a, TensorLike)
    assert isinstance(value, Number)

    python_type = utils.dtype_to_type(a.dtype)
    if not utils.is_weakly_lesser_type(type(value), python_type):
        msg = "value argument of type {0} cannot be safely cast to type {1}!".format(
            type(value), python_type
        )
        raise ValueError(msg)

    return prims.fill(a, value)


@_make_elementwise_unary_reference(ELEMENTWISE_TYPE_PROMOTION_KIND.DEFAULT)
def floor(a):
    return prims.floor(a)


@_make_elementwise_unary_reference(ELEMENTWISE_TYPE_PROMOTION_KIND.DEFAULT)
def frac(x: TensorLikeType) -> TensorLikeType:
    trunc_x = mul(floor(abs(x)), sign(x))
    return sub(x, trunc_x)


# imag does not use _make_elementwise_unary_reference because it does not support out
def imag(a: TensorLikeType) -> TensorLikeType:
    assert isinstance(a, TensorLike)
    utils.check(
        utils.is_complex_dtype(a.dtype), lambda: "imag only supports complex tensors."
    )
    return prims.imag(a)


@_make_elementwise_unary_reference(
    ELEMENTWISE_TYPE_PROMOTION_KIND.ALWAYS_BOOL,
    aten_op=None,  # CompositeImplicitAutograd
)
def isfinite(a: TensorLikeType) -> TensorLikeType:
    if utils.is_float_dtype(a.dtype) or utils.is_complex_dtype(a.dtype):
        return prims.isfinite(a)

    return ones_like(a, dtype=torch.bool)


@_make_elementwise_unary_reference(ELEMENTWISE_TYPE_PROMOTION_KIND.ALWAYS_BOOL)
def isinf(a: TensorLikeType) -> TensorLikeType:
    if utils.is_complex_dtype(a.dtype):
        return logical_or(isinf(real(a)), isinf(imag(a)))
    return logical_not(logical_or(isnan(a), isfinite(a)))


@_make_elementwise_unary_reference(ELEMENTWISE_TYPE_PROMOTION_KIND.ALWAYS_BOOL)
def isposinf(a: TensorLikeType) -> TensorLikeType:
    utils.check(
        not utils.is_complex_dtype(a.dtype),
        lambda: f"Complex dtype is not supported for isposinf, got dtype {a.dtype}",
    )
    if utils.is_float_dtype(a.dtype):
        return eq(a, float("inf"))
    return zeros_like(a, dtype=torch.bool)


@_make_elementwise_unary_reference(ELEMENTWISE_TYPE_PROMOTION_KIND.ALWAYS_BOOL)
def isneginf(a: TensorLikeType) -> TensorLikeType:
    utils.check(
        not utils.is_complex_dtype(a.dtype),
        lambda: f"Complex dtype is not supported for isneginf, got dtype {a.dtype}",
    )
    if utils.is_float_dtype(a.dtype):
        return eq(a, float("-inf"))
    return zeros_like(a, dtype=torch.bool)


@_make_elementwise_unary_reference(ELEMENTWISE_TYPE_PROMOTION_KIND.ALWAYS_BOOL)
def isnan(a: TensorLikeType) -> TensorLikeType:
    return prims.ne(a, a)


# TODO: if this is special maybe it should be defined there and imported here?
@_make_elementwise_unary_reference(
    ELEMENTWISE_TYPE_PROMOTION_KIND.INT_TO_FLOAT, aten_op=torch.ops.aten.special_i0
)
def i0(a):
    return prims.bessel_i0(a)


@_make_elementwise_unary_reference(ELEMENTWISE_TYPE_PROMOTION_KIND.INT_TO_FLOAT)
def lgamma(a):
    return prims.lgamma(a)


@_make_elementwise_unary_reference(ELEMENTWISE_TYPE_PROMOTION_KIND.INT_TO_FLOAT)
def log(a):
    return prims.log(a)


@_make_elementwise_unary_reference(ELEMENTWISE_TYPE_PROMOTION_KIND.INT_TO_FLOAT)
def log1p(a):
    return prims.log1p(a)


@_make_elementwise_unary_reference(ELEMENTWISE_TYPE_PROMOTION_KIND.INT_TO_FLOAT)
def log2(a):
    return prims.log2(a)


@_make_elementwise_unary_reference(ELEMENTWISE_TYPE_PROMOTION_KIND.INT_TO_FLOAT)
def log10(a):
    return prims.log10(a)


@out_wrapper()
def log_softmax(
    a: TensorLikeType,
    dim: int,
    *,
    dtype: Optional[torch.dtype] = None,
) -> TensorLikeType:
    result_dtype = dtype or a.dtype
    computation_dtype = utils.get_computation_dtype(a.dtype)
    a_ = _maybe_convert_to_dtype(a, computation_dtype)
    return _maybe_convert_to_dtype(a_ - logsumexp(a_, dim, keepdim=True), result_dtype)  # type: ignore[return-value]


@out_wrapper()
def logsumexp(
    a: TensorLikeType,
    dim: DimsType,
    keepdim: bool = False,
) -> TensorLikeType:
    dim = utils.canonicalize_dims(a.ndim, dim)
    # ATen specifies int[1] type dims which expands integers to tuples of length 1
    if not isinstance(dim, Iterable):
        dim = (dim,)
    if utils.is_float_dtype(a.dtype) or utils.is_complex_dtype(a.dtype):
        # For float and complex dtypes, we shift input to exp by a constant to avoid overflow
        a_max = amax(a, dim, keepdim=True)
        a_max = where(abs(a_max) == float("inf"), 0.0, a_max)
        a_max_squeezed = prims.squeeze(a_max, dim) if not keepdim else a_max
        result = log(sum(exp(a - a_max), dim, keepdim=keepdim)) + a_max_squeezed
    else:
        # This case covers boolean and integer dtypes and we use non-stabilized computation
        result = log(sum(exp(a), dim, keepdim=keepdim))
    return result


@register_decomposition(torch.ops.aten.nan_to_num)
@out_wrapper()
@elementwise_type_promotion_wrapper(
    type_promoting_args=("a,"),
    type_promotion_kind=ELEMENTWISE_TYPE_PROMOTION_KIND.DEFAULT,
)
def nan_to_num(
    a: TensorLikeType,
    *,
    nan: Optional[NumberType] = 0.0,
    posinf: Optional[NumberType] = None,
    neginf: Optional[NumberType] = None,
) -> TensorLikeType:
    assert isinstance(a, TensorLike)

    if a.dtype == torch.bool:
        return clone(a)

    if posinf is None:
        posinf = prims.maximum_value(a.dtype)

    if neginf is None:
        neginf = prims.minimum_value(a.dtype)

    result = where(isnan(a), nan, a)

    is_neg = signbit(a)
    is_neginf = bitwise_and(isinf(a), is_neg)
    result = where(is_neginf, neginf, result)

    is_posinf = bitwise_and(isinf(a), bitwise_not(is_neg))
    result = where(is_posinf, posinf, result)
    return result


def _neg_meta(a: TensorLikeType):
    if a.dtype is torch.bool:
        msg = "neg is not supported on bool tensors."
        raise RuntimeError(msg)


@_make_elementwise_unary_reference(
    ELEMENTWISE_TYPE_PROMOTION_KIND.DEFAULT, extra_meta=_neg_meta
)
def neg(a):
    return prims.neg(a)


# positive does not use _make_elementwise_unary_reference because it does not support out
# CompositeImplicitAutograd - don't register decomp
def positive(a: TensorLikeType) -> TensorLikeType:
    assert isinstance(a, TensorLike)
    if a.dtype is torch.bool:
        msg = "positive does not support bool tensors."
        raise RuntimeError(msg)
    return a


# real does not use _make_elementwise_unary_reference because it does not support out
def real(a: TensorLikeType) -> TensorLikeType:
    assert isinstance(a, TensorLike)
    if utils.is_complex_dtype(a.dtype):
        return prims.real(a)
    return a


@_make_elementwise_unary_reference(ELEMENTWISE_TYPE_PROMOTION_KIND.INT_TO_FLOAT)
def reciprocal(a):
    return prims.reciprocal(a)


# TODO: round takes additional kwargs
@_make_elementwise_unary_reference(
    ELEMENTWISE_TYPE_PROMOTION_KIND.DEFAULT,
    aten_op=None,  # TODO: this does need a decomp, but kwarg handling is needed
)
def round(a):
    return prims.round(a)


@_make_elementwise_unary_reference(ELEMENTWISE_TYPE_PROMOTION_KIND.INT_TO_FLOAT)
def rsqrt(a):
    return prims.rsqrt(a)


@_make_elementwise_unary_reference(ELEMENTWISE_TYPE_PROMOTION_KIND.INT_TO_FLOAT)
def sigmoid(a: TensorLikeType) -> TensorLikeType:
    return true_divide(1, add(1, exp(neg(a))))


@_make_elementwise_unary_reference(ELEMENTWISE_TYPE_PROMOTION_KIND.DEFAULT)
def sign(a):
    return prims.sign(a)


@_make_elementwise_unary_reference(ELEMENTWISE_TYPE_PROMOTION_KIND.ALWAYS_BOOL)
def signbit(a):
    return prims.signbit(a)


@_make_elementwise_unary_reference(ELEMENTWISE_TYPE_PROMOTION_KIND.INT_TO_FLOAT)
def sin(a):
    return prims.sin(a)


@_make_elementwise_unary_reference(ELEMENTWISE_TYPE_PROMOTION_KIND.INT_TO_FLOAT)
def sinh(a):
    return prims.sinh(a)


@_make_elementwise_unary_reference(ELEMENTWISE_TYPE_PROMOTION_KIND.INT_TO_FLOAT)
def sqrt(a):
    return prims.sqrt(a)


@_make_elementwise_unary_reference(
    ELEMENTWISE_TYPE_PROMOTION_KIND.BOOL_TO_LONG,
    aten_op=None,  # CompositeImplicitAutograd,
)
def square(a: TensorLikeType) -> TensorLikeType:
    return mul(a, a)


@_make_elementwise_unary_reference(ELEMENTWISE_TYPE_PROMOTION_KIND.INT_TO_FLOAT)
def tan(a):
    return prims.tan(a)


@_make_elementwise_unary_reference(ELEMENTWISE_TYPE_PROMOTION_KIND.INT_TO_FLOAT)
def tanh(a):
    return prims.tanh(a)


@_make_elementwise_unary_reference(ELEMENTWISE_TYPE_PROMOTION_KIND.INT_TO_FLOAT)
def trunc(a):
    return prims.trunc(a)


def _make_elementwise_binary_reference(
    prim: Callable,
    *,
    type_promotion_kind,
    aten_op=infer_aten_op,
    has_out=True,
    supports_lhs_python_scalar=True,
    supports_rhs_python_scalar=True,
    disable_meta=False,
) -> Callable:
    @elementwise_type_promotion_wrapper(
        type_promoting_args=("a", "b"),
        type_promotion_kind=type_promotion_kind,
    )
    def _ref(
        a: Union[Tensor, NumberType],
        b: Union[Tensor, NumberType],
    ) -> Tensor:
        if not supports_lhs_python_scalar and isinstance(a, Number):
            raise ValueError(
                "Received a lhs Python scalar to an elementwise binary operation that does not accept lhs scalars!"
            )

        if not supports_rhs_python_scalar and isinstance(b, Number):
            raise ValueError(
                "Received a rhs Python scalar to an elementwise binary operation that does not accept rhs scalars!"
            )

        # TODO: enable this for operations that support it, like add
        if isinstance(a, Number) and isinstance(b, Number):
            raise ValueError(
                "Receive two Number inputs to an elementwise binary operation!"
            )

        a, b = _maybe_broadcast(a, b)
        return prim(a, b)

    if has_out:
        _ref = out_wrapper()(_ref)

    if aten_op is infer_aten_op:
        aten_op = getattr(torch.ops.aten, prim.__name__.split(".")[0])
    if aten_op is not None:
        register_decomposition(aten_op, disable_meta=disable_meta)(_ref)

    return _ref


# Add has its own implementation because it has an alpha argument
@register_decomposition(torch.ops.aten.add)
@out_wrapper()
@elementwise_type_promotion_wrapper(
    type_promoting_args=("a", "b"),
    type_promotion_kind=ELEMENTWISE_TYPE_PROMOTION_KIND.DEFAULT,
)
def add(
    a: Union[TensorLikeType, NumberType],
    b: Union[TensorLikeType, NumberType],
    *,
    alpha: Optional[NumberType] = None,
):
    """
    Reference implementation of torch.add
    """

    if isinstance(a, Number) and isinstance(b, Number):
        raise ValueError(
            "Receive two Number inputs to an elementwise binary operation!"
        )

    a, b = _maybe_broadcast(a, b)

    if alpha is not None:
        dtype = a.dtype if isinstance(a, TensorLike) else b.dtype  # type: ignore[union-attr]
        python_type = utils.dtype_to_type(dtype)
        if not utils.is_weakly_lesser_type(type(alpha), python_type):
            msg = (
                "alpha argument of type {0} cannot be safely cast to type {1}!".format(
                    type(alpha), python_type
                )
            )
            raise ValueError(msg)
        b = prims.mul(b, alpha)

    return prims.add(a, b)


# TODO: add docstring
atan2 = _make_elementwise_binary_reference(
    prims.atan2,
    type_promotion_kind=ELEMENTWISE_TYPE_PROMOTION_KIND.INT_TO_FLOAT,
    supports_lhs_python_scalar=False,
    supports_rhs_python_scalar=False,
)

# TODO: add docstring
bitwise_and = _make_elementwise_binary_reference(
    prims.bitwise_and,
    type_promotion_kind=ELEMENTWISE_TYPE_PROMOTION_KIND.DEFAULT,
)

# TODO: add docstring
bitwise_left_shift = _make_elementwise_binary_reference(
    prims.shift_left,
    type_promotion_kind=ELEMENTWISE_TYPE_PROMOTION_KIND.DEFAULT,
    aten_op=torch.ops.aten.bitwise_left_shift,  # prim/aten name mismatch
)

# TODO: add docstring
bitwise_or = _make_elementwise_binary_reference(
    prims.bitwise_or,
    type_promotion_kind=ELEMENTWISE_TYPE_PROMOTION_KIND.DEFAULT,
)

# TODO: add docstring
bitwise_right_shift = _make_elementwise_binary_reference(
    prims.shift_right_arithmetic,
    type_promotion_kind=ELEMENTWISE_TYPE_PROMOTION_KIND.DEFAULT,
    aten_op=torch.ops.aten.bitwise_right_shift,  # prim/aten name mismatch
)

# TODO: add docstring
bitwise_xor = _make_elementwise_binary_reference(
    prims.bitwise_xor,
    type_promotion_kind=ELEMENTWISE_TYPE_PROMOTION_KIND.DEFAULT,
)


def _copysign(
    a: Union[TensorLikeType, NumberType], b: Union[TensorLikeType, NumberType]
):
    if isinstance(b, Number) and isinstance(a, Tensor):
        b = scalar_tensor(b, dtype=a.dtype, device=a.device)
    elif isinstance(a, Tensor) and isinstance(b, Tensor) and a.device != b.device:
        msg = "Expected divisor (b) to be on the same device ({0}) as dividend (a), but it is found on {1}!".format(
            a.device, b.device
        )
        raise RuntimeError(msg)
    return where(signbit(b), neg(abs(a)), abs(a))


# TODO: add docstring
copysign = _make_elementwise_binary_reference(
    _copysign,
    type_promotion_kind=ELEMENTWISE_TYPE_PROMOTION_KIND.INT_TO_FLOAT,
    supports_lhs_python_scalar=False,
    aten_op=torch.ops.aten.copysign,
)

# TODO: add docstring
# complex =  _make_elementwise_binary_reference(prims.complex, type_promotion_kind=ELEMENTWISE_TYPE_PROMOTION_KIND.DEFAULT)


@register_decomposition(torch.ops.aten.div)
@out_wrapper()
def div(
    a: Union[TensorLikeType, NumberType],
    b: Union[TensorLikeType, NumberType],
    *,
    rounding_mode: Optional[str] = None,
):
    """
    Reference implementation of torch.div
    """
    if rounding_mode is None:
        return true_divide(a, b)
    elif rounding_mode == "trunc":
        return trunc_divide(a, b)
    elif rounding_mode == "floor":
        return floor_divide(a, b)
    else:
        msg = (
            "div expected rounding_mode to be one of None, 'trunc', or 'floor' "
            "but found {0}.".format(rounding_mode)
        )
        raise ValueError(msg)


# TODO: add docstring
eq = _make_elementwise_binary_reference(
    prims.eq,
    type_promotion_kind=ELEMENTWISE_TYPE_PROMOTION_KIND.ALWAYS_BOOL,
    supports_lhs_python_scalar=False,
)


def _pow(
    a: Union[TensorLikeType, NumberType],
    b: Union[TensorLikeType, NumberType],
) -> TensorLikeType:
    assert isinstance(a, TensorLikeType) or isinstance(b, TensorLikeType)

    if isinstance(b, Number):
        if b == 1.0:
            return a.clone()  # type: ignore[return-value,union-attr]
        elif b == 2.0:
            return a * a  # type: ignore[return-value]
        elif b == 0.5:
            return torch.sqrt(a)  # type: ignore[arg-type]
    return prims.pow(a, b)


# TODO: add docstring
pow = _make_elementwise_binary_reference(
    _pow,
    type_promotion_kind=ELEMENTWISE_TYPE_PROMOTION_KIND.BOOL_TO_LONG,
    aten_op=torch.ops.aten.pow,
)

# TODO: add docstring
# Float power has its own implementation because it has unique type promotion.
# NB: aten_op not registered because CompositeExplicitAutograd
@out_wrapper()
def float_power(
    a: Union[TensorLikeType, NumberType],
    b: Union[TensorLikeType, NumberType],
) -> Tensor:

    if isinstance(a, Number) and isinstance(b, Number):
        raise ValueError(
            "Receive two Number inputs to an elementwise binary operation!"
        )

    # Handles type promotion
    dtype = utils.get_higher_dtype(a, b)
    assert dtype is not None
    if utils.is_complex_dtype(dtype):
        dtype = torch.complex128
    else:
        dtype = torch.float64

    # Float power has the following contiguous cast behavior to be
    # consistent with its C++ impl
    if isinstance(a, TensorLike) and a.dtype != dtype:
        a = prims.to_dtype(a, dtype)
    if isinstance(b, TensorLike) and b.dtype != dtype:
        b = prims.to_dtype(b, dtype)

    a, b = _maybe_broadcast(a, b)
    return pow(a, b)


# >>> a = torch.tensor(-0.2500, dtype=torch.float64)
# tensor(-0.250000000000000, dtype=torch.float64)
#
# >>> b = torch.tensor(-0.0010, dtype=torch.float64)
# tensor(-0.001000000000000, dtype=torch.float64)
#
# Note: In this case, casting float to double will expand the float mantissa with zeros,
# while creating a double generates a distinct mantissa.
# >>> torch.tensor(-0.001).to(dtype=torch.float64)
# tensor(-0.001000000047497, dtype=torch.float64)
#
# Floor Division
# The difference is caused because torch.remainder(a, b) = -0.001.
#
# >>> torch.floor(torch.true_divide(a, b))
# tensor(250., dtype=torch.float64)
#
# >>> torch.div(a, b, rounding_mode='floor')
# tensor(249., dtype=torch.float64)
#
# Definition: a // b = (a - remainder(a, b)) / b
# >>> torch.true_divide(torch.sub(a, torch.remainder(a, b)), b)
# tensor(249., dtype=torch.float64)
#
# For reference, see CPython's implementation:
# https://github.com/python/cpython/blob/ace008c531dd685a30c1dd68f9b5ba35f20171cf/Objects/floatobject.c#L636
def _floor_divide(
    a: Union[TensorLikeType, NumberType], b: Union[TensorLikeType, NumberType]
):
    # Wrap scalars because some references only accept tensor arguments.
    if isinstance(a, Number) and isinstance(b, Number):
        a = scalar_tensor(a)
        b = scalar_tensor(b)
    elif isinstance(b, Number) and isinstance(a, Tensor):
        b = scalar_tensor(b, dtype=a.dtype, device=a.device)
    elif isinstance(a, Number) and isinstance(b, Tensor):
        a = scalar_tensor(a, dtype=b.dtype, device=b.device)
    elif isinstance(a, Tensor) and isinstance(b, Tensor) and a.device != b.device:
        if a.device == torch.device("cpu"):
            msg = "Expected divisor (b) to be on the same device ({0}) as dividend (a), but it is found on {1}!".format(
                a.device, b.device
            )
            raise RuntimeError(msg)
        else:
            b = prims.device_put(b, device=a.device)

    mod = fmod(a, b)
    div = true_divide(sub(a, mod), b)

    # Ensure that the remainder has the same sign as denominator
    different_signed_inputs = bitwise_xor(lt(a, 0), lt(b, 0))
    non_zero_remainder = ne(mod, 0)
    mask = bitwise_and(non_zero_remainder, different_signed_inputs)
    div = where(mask, sub(div, 1), div)

    # Map quotient to nearest integer value
    floor_div = floor(div)
    mask = gt(sub(div, floor_div), 0.5)
    floor_div = where(mask, add(floor_div, 1), floor_div)

    basic_div = true_divide(a, b)
    zero_tensor = scalar_tensor(0, dtype=basic_div.dtype, device=basic_div.device)

    # If quotient is zero, copy signbit from true_divide quotient
    floor_div = where(ne(div, 0), floor_div, copysign(zero_tensor, basic_div))

    # If denominator is zero, then follow true_divide behavior
    return where(ne(b, 0), floor_div, basic_div)


# TODO: add docstring
floor_divide = _make_elementwise_binary_reference(
    _floor_divide,
    type_promotion_kind=utils.ELEMENTWISE_TYPE_PROMOTION_KIND.DEFAULT,
    aten_op=torch.ops.aten.floor_divide,
)


# TODO: add docstring
fmax = _make_elementwise_binary_reference(
    prims.fmax,
    type_promotion_kind=ELEMENTWISE_TYPE_PROMOTION_KIND.DEFAULT,
    aten_op=torch.ops.aten.fmax,
    supports_lhs_python_scalar=False,
    supports_rhs_python_scalar=False,
)

# TODO: add docstring
fmin = _make_elementwise_binary_reference(
    prims.fmin,
    type_promotion_kind=ELEMENTWISE_TYPE_PROMOTION_KIND.DEFAULT,
    aten_op=torch.ops.aten.fmin,
    supports_lhs_python_scalar=False,
    supports_rhs_python_scalar=False,
)

# TODO: add docstring
fmod = _make_elementwise_binary_reference(
    prims.fmod,
    type_promotion_kind=ELEMENTWISE_TYPE_PROMOTION_KIND.DEFAULT,
    aten_op=torch.ops.aten.fmod,
    supports_lhs_python_scalar=False,
    supports_rhs_python_scalar=True,
)

# TODO: add docstring
gcd = _make_elementwise_binary_reference(
    prims.gcd,
    type_promotion_kind=ELEMENTWISE_TYPE_PROMOTION_KIND.DEFAULT,
    aten_op=torch.ops.aten.gcd,
    supports_lhs_python_scalar=False,
    supports_rhs_python_scalar=False,
)

# TODO: add docstring
ge = _make_elementwise_binary_reference(
    prims.ge,
    type_promotion_kind=ELEMENTWISE_TYPE_PROMOTION_KIND.ALWAYS_BOOL,
    supports_lhs_python_scalar=False,
)

# TODO: add docstring
gt = _make_elementwise_binary_reference(
    prims.gt,
    type_promotion_kind=ELEMENTWISE_TYPE_PROMOTION_KIND.ALWAYS_BOOL,
    supports_lhs_python_scalar=False,
)


def _heaviside(input: TensorLikeType, values: TensorLikeType) -> TensorLikeType:
    input_eq_zero = eq(input, 0)
    input_lt_zero = logical_or(lt(input, 0), isnan(input))
    zeros_and_ones = where(input_lt_zero, 0, 1)
    output = where(input_eq_zero, values, zeros_and_ones)
    return output


heaviside = _make_elementwise_binary_reference(
    _heaviside,
    type_promotion_kind=ELEMENTWISE_TYPE_PROMOTION_KIND.NO_OPMATH,
    supports_lhs_python_scalar=False,
    supports_rhs_python_scalar=False,
    aten_op=torch.ops.aten.heaviside,
)

hypot = _make_elementwise_binary_reference(
    prims.hypot,
    type_promotion_kind=ELEMENTWISE_TYPE_PROMOTION_KIND.DEFAULT,
    supports_lhs_python_scalar=False,
    supports_rhs_python_scalar=False,
)

igamma = _make_elementwise_binary_reference(
    prims.igamma,
    type_promotion_kind=ELEMENTWISE_TYPE_PROMOTION_KIND.INT_TO_FLOAT,
    supports_lhs_python_scalar=False,
    supports_rhs_python_scalar=False,
)

igammac = _make_elementwise_binary_reference(
    prims.igammac,
    type_promotion_kind=ELEMENTWISE_TYPE_PROMOTION_KIND.INT_TO_FLOAT,
    supports_lhs_python_scalar=False,
    supports_rhs_python_scalar=False,
)


# CompositeImplicitAutograd - don't register decomp
def isclose(
    a: TensorLikeType,
    b: TensorLikeType,
    rtol: float = 1e-05,
    atol: float = 1e-08,
    equal_nan: bool = False,
) -> TensorLikeType:
    check(
        a.dtype == b.dtype,
        lambda: "torch.isclose: Attempting to compare tensors of different dtypes {0} and {1}!".format(
            a.dtype, b.dtype
        ),
        ValueError,
    )
    check(
        rtol >= 0,
        lambda: "torch.isclose: rtol must be greater than or equal to zero, but got {0}!".format(
            rtol
        ),
    )
    check(
        atol >= 0,
        lambda: "torch.isclose: atol must be greater than or equal to zero, but got {0}!".format(
            atol
        ),
    )

    close = eq(a, b)
    if equal_nan and (utils.is_float_dtype(a.dtype) or utils.is_complex_dtype(a.dtype)):
        close = logical_or(close, logical_and(isnan(a), isnan(b)))

    # Note: In case of zero tolerances the closeness inequality degenerates to an equality check.
    # In this case, the short-circuit prevents false positives as detailed in the paragraph below.
    if atol == 0 and rtol == 0:
        return close

    # Note [closeness error computation]
    # atol and rtol are provided as doubles, so the computation
    # rtol * other will produce a float or complex tensor.
    # When the difference (self - other) is compared to it then the
    # tensor representing the difference will also be cast to float or complex.
    # However, since (self - other) in uint8 is very likely to produce a
    # negative value, this moves the cast forward so the difference is
    # always computed in a float or complex type.
    # If the values of the integer tensors cannot be exactly represented
    # by the default scalar type then this may cause an incorrect result.
    if not utils.is_float_dtype(a.dtype) and not utils.is_complex_dtype(a.dtype):
        a = prims.convert_element_type(a, torch.get_default_dtype())
        b = prims.convert_element_type(b, torch.get_default_dtype())

    allowed_error = add(atol, abs(mul(b, rtol)))
    actual_error = abs(sub(a, b))

    # Computes finite closeness
    result = logical_or(
        close, logical_and(isfinite(actual_error), le(actual_error, allowed_error))
    )

    return result


def _lcm(a: TensorLikeType, b: TensorLikeType):
    g = gcd(a, b)
    return where(eq(g, 0), 0, abs(mul(true_divide(a, g), b)))


# TODO: add docstring
lcm = _make_elementwise_binary_reference(
    _lcm,
    type_promotion_kind=ELEMENTWISE_TYPE_PROMOTION_KIND.DEFAULT,
    aten_op=torch.ops.aten.lcm,
    supports_lhs_python_scalar=False,
    supports_rhs_python_scalar=False,
)


# TODO: add docstring
le = _make_elementwise_binary_reference(
    prims.le,
    type_promotion_kind=ELEMENTWISE_TYPE_PROMOTION_KIND.ALWAYS_BOOL,
    supports_lhs_python_scalar=False,
)


def _logical_and(a: TensorLikeType, b: TensorLikeType):
    if not utils.is_boolean_dtype(a.dtype):
        a = a != 0
    if not utils.is_boolean_dtype(b.dtype):
        b = b != 0
    return a & b


logical_and = _make_elementwise_binary_reference(
    _logical_and,
    type_promotion_kind=ELEMENTWISE_TYPE_PROMOTION_KIND.ALWAYS_BOOL,
    aten_op=torch.ops.aten.logical_and,
)


@_make_elementwise_unary_reference(
    ELEMENTWISE_TYPE_PROMOTION_KIND.ALWAYS_BOOL, aten_op=torch.ops.aten.logical_not
)
def logical_not(a: TensorLikeType):
    if not utils.is_boolean_dtype(a.dtype):
        return a == 0
    return ~a


def _logical_or(a: TensorLikeType, b: TensorLikeType):
    if not utils.is_boolean_dtype(a.dtype):
        a = a != 0
    if not utils.is_boolean_dtype(b.dtype):
        b = b != 0
    return bitwise_or(a, b)


logical_or = _make_elementwise_binary_reference(
    _logical_or,
    type_promotion_kind=ELEMENTWISE_TYPE_PROMOTION_KIND.ALWAYS_BOOL,
    aten_op=torch.ops.aten.logical_or,
)


def _logical_xor(a: TensorLikeType, b: TensorLikeType):
    if not utils.is_boolean_dtype(a.dtype):
        a = a != 0
    if not utils.is_boolean_dtype(b.dtype):
        b = b != 0
    return a ^ b


# TODO: skip unnecessary conversion of long to float
logical_xor = _make_elementwise_binary_reference(
    _logical_xor,
    type_promotion_kind=ELEMENTWISE_TYPE_PROMOTION_KIND.ALWAYS_BOOL,
    aten_op=torch.ops.aten.logical_xor,
)


# TODO: add docstring
lt = _make_elementwise_binary_reference(
    prims.lt,
    type_promotion_kind=ELEMENTWISE_TYPE_PROMOTION_KIND.ALWAYS_BOOL,
    supports_lhs_python_scalar=False,
)

# TODO: add docstring
maximum = _make_elementwise_binary_reference(
    prims.maximum,
    type_promotion_kind=ELEMENTWISE_TYPE_PROMOTION_KIND.DEFAULT,
)

# TODO: add docstring
minimum = _make_elementwise_binary_reference(
    prims.minimum,
    type_promotion_kind=ELEMENTWISE_TYPE_PROMOTION_KIND.DEFAULT,
)

# TODO: add docstring
mul = _make_elementwise_binary_reference(
    prims.mul,
    type_promotion_kind=ELEMENTWISE_TYPE_PROMOTION_KIND.DEFAULT,
)

# TODO: add docstring
ne = _make_elementwise_binary_reference(
    prims.ne,
    type_promotion_kind=ELEMENTWISE_TYPE_PROMOTION_KIND.ALWAYS_BOOL,
    supports_lhs_python_scalar=False,
)

# TODO: add docstring
nextafter = _make_elementwise_binary_reference(
    prims.nextafter,
    type_promotion_kind=ELEMENTWISE_TYPE_PROMOTION_KIND.NO_OPMATH,
    supports_lhs_python_scalar=False,
    supports_rhs_python_scalar=False,
)

# TODO: add docstring
remainder = _make_elementwise_binary_reference(
    prims.remainder,
    type_promotion_kind=ELEMENTWISE_TYPE_PROMOTION_KIND.DEFAULT,
    aten_op=torch.ops.aten.remainder,
)

# TODO: add docstring
# TODO: consider refactoring this with add impl
# sub has its own implementation because it has an alpha argument
@register_decomposition(torch.ops.aten.sub)
@out_wrapper()
@elementwise_type_promotion_wrapper(
    type_promoting_args=("a", "b"),
    type_promotion_kind=ELEMENTWISE_TYPE_PROMOTION_KIND.DEFAULT,
)
def sub(
    a: Union[TensorLikeType, NumberType],
    b: Union[TensorLikeType, NumberType],
    *,
    alpha: Optional[NumberType] = None,
):
    """
    Reference implementation of torch.sub
    """

    if isinstance(a, Number) and isinstance(b, Number):
        raise ValueError(
            "Receive two Number inputs to an elementwise binary operation!"
        )

    a, b = _maybe_broadcast(a, b)

    if alpha is not None:
        dtype = a.dtype if isinstance(a, TensorLike) else b.dtype  # type: ignore[union-attr]
        python_type = utils.dtype_to_type(dtype)
        if not utils.is_weakly_lesser_type(type(alpha), python_type):
            msg = (
                "alpha argument of type {0} cannot be safely cast to type {1}!".format(
                    type(alpha), python_type
                )
            )
            raise ValueError(msg)
        b = prims.mul(b, alpha)

    return prims.sub(a, b)


# TODO: add docstring
true_divide = _make_elementwise_binary_reference(
    prims.div,
    type_promotion_kind=ELEMENTWISE_TYPE_PROMOTION_KIND.INT_TO_FLOAT,
    aten_op=None,  # CompositeImplicitAutograd
)


def _trunc_divide(
    a: Union[TensorLikeType, NumberType], b: Union[TensorLikeType, NumberType]
):
    return trunc(true_divide(a, b))


# TODO: add docstring
trunc_divide = _make_elementwise_binary_reference(
    _trunc_divide,
    type_promotion_kind=utils.ELEMENTWISE_TYPE_PROMOTION_KIND.DEFAULT,
    aten_op=None,  # CompositeImplicitAutograd
)

#
# Elementwise Ternary References
#


@register_decomposition(torch.ops.aten.clamp)
@out_wrapper()
@elementwise_type_promotion_wrapper(
    type_promoting_args=("a", "min", "max"),
    type_promotion_kind=ELEMENTWISE_TYPE_PROMOTION_KIND.DEFAULT,
)
def clamp(
    a: TensorLikeType,
    min: Optional[TensorOrNumberLikeType] = None,
    max: Optional[TensorOrNumberLikeType] = None,
) -> TensorLikeType:
    a, min, max = _maybe_broadcast(a, min, max)

    # NOTE: grad behavior with implementation `where` is not consistent on `nan`
    if min is None and max is None:
        msg = "clamp called but both min and max are none!"
        raise ValueError(msg)
    if min is not None:
        a_isnan = isnan(a)
        condition = bitwise_or(ge(a, min), a_isnan)
        # we should also propagate `nan` coming from boundaries. However, that's
        # not necessary since `ge` would already `False` when either operands has
        # a `nan`. So this line below is redundant
        #   `condition = bitwise_and(condition, bitwise_not(isnan(min)))`
        a = prims.where(condition, a, min)
    if max is not None:
        a_isnan = isnan(a)
        # same as above, no need to adjust `nan` from `max`
        condition = bitwise_or(le(a, max), a_isnan)
        a = prims.where(condition, a, max)

    return a


@out_wrapper()
@elementwise_type_promotion_wrapper(
    type_promoting_args=("self", "min"),
    type_promotion_kind=ELEMENTWISE_TYPE_PROMOTION_KIND.DEFAULT,
)
def clamp_min(
    self: TensorLikeType,
    min: Optional[TensorOrNumberLikeType] = None,
) -> TensorLikeType:
    return clamp(self, min=min)


@out_wrapper()
@elementwise_type_promotion_wrapper(
    type_promoting_args=("self", "max"),
    type_promotion_kind=ELEMENTWISE_TYPE_PROMOTION_KIND.DEFAULT,
)
def clamp_max(
    self: TensorLikeType,
    max: Optional[TensorOrNumberLikeType] = None,
) -> TensorLikeType:
    return clamp(self, max=max)


#
# Conditional references
#

# https://pytorch.org/docs/stable/generated/torch.where.html
# TODO: implement alternate where
@register_decomposition(torch.ops.aten.where)
@out_wrapper()
@elementwise_type_promotion_wrapper(
    type_promoting_args=("a", "b"),
    type_promotion_kind=ELEMENTWISE_TYPE_PROMOTION_KIND.NO_OPMATH,
)
def where(
    pred: Tensor,
    a: Optional[TensorOrNumberLikeType] = None,
    b: Optional[TensorOrNumberLikeType] = None,
):
    """ """

    if a is None or b is None:
        raise NotImplementedError

    utils.check_same_device(pred, a, b, allow_cpu_scalar_tensors=True)
    assert pred.dtype is torch.bool

    pred, a, b = _maybe_broadcast(pred, a, b)
    return prims.where(pred, a, b)


#
# Data Movement References
#
def clone(
    a: TensorLikeType, *, memory_format: torch.memory_format = torch.preserve_format
) -> TensorLikeType:
    result = torch.empty_like(
        a, requires_grad=a.requires_grad, memory_format=memory_format
    )
    copy_to(result, a)
    return result


def copy_to(a: Tensor, b: Tensor, *, allow_cross_device=True):
    if not allow_cross_device and a.device != b.device:
        msg = "Attempting to copy from device {0} to device {1}, but cross-device copies are not allowed!".format(
            b.device, a.device
        )
        raise RuntimeError(msg)

    return prims.copy_to(a, b)


@register_decomposition(torch.ops.aten.item)
def item(a: TensorLikeType) -> NumberType:
    if a.numel() != 1:
        msg = f"Can't convert a tensor with {a.numel()} elements to a number!"
        raise ValueError(msg)

    # NOTE: explicit conversion is necessary for bool!
    # See https://github.com/pytorch/pytorch/issues/78071
    number_type = utils.dtype_to_type(a.dtype)
    return number_type(prims.item(a))


#
# Reduction references
#


def _reduction(
    a: TensorLikeType,
    prim: Callable,
    *,
    has_identity: bool = True,
    accepts_dim_tuple: bool = True,  # to handle min/argmin that accept single dim only
    dims: Optional[DimsType] = None,
    keepdims: bool = False,
    dtype: Optional[torch.dtype] = None,  # should be specified for ops that support it
    out: Optional[Tensor] = None,
    output_dtype_kind: REDUCTION_OUTPUT_TYPE_KIND,
) -> TensorLikeType:  # it is usually SAME, but I want
    # ref writers to actually think about what to put here
    assert isinstance(a, TensorLike)
    if a.ndim > 64:
        raise RuntimeError(
            "Received a tensor with {0} dimensions, but only tensors with up to 64 dims are supported!".format(
                a.ndim
            )
        )

    if out is not None:
        assert isinstance(out, TensorLike)
        if dtype is not None:
            # TODO - this is true for eager mode currently, but it's wrong behavior for complex norms
            if dtype != out.dtype:
                raise RuntimeError(
                    "dtype argument and out dtype must match in reduction"
                )
    if not accepts_dim_tuple:
        assert dims is None or isinstance(dims, int)
    if isinstance(dims, int):
        dims = (dims,)  # type: ignore[assignment]
    dims = utils.reduction_dims(a.shape, dims)
    if not has_identity:
        valid_shape = a.ndim == 0 or py_all(a.shape[i] for i in dims)
        if not valid_shape:
            raise RuntimeError(
                "reducing over zero-size dimension for reduction operation without identity"
            )
    computation_dtype, result_dtype = utils.reduction_dtypes(
        a, output_dtype_kind, dtype
    )
    a_converted = prims.convert_element_type(a, computation_dtype)
    result = prim(a_converted, dims)
    if keepdims:
        output_shape = [a.shape[i] if i not in dims else 1 for i in range(a.ndim)]
        broadcast_dims = [i for i in range(a.ndim) if i not in dims]
        result = prims.broadcast_in_dim(result, output_shape, broadcast_dims)

    if out is not None:
        assert result_dtype is not None
        if dtype is not None and result_dtype != out.dtype:
            raise RuntimeError(
                "Expected the dtype of reduction result and out to match"
            )
        out = _maybe_resize_out(out, result.shape)
        return _safe_copy_out(copy_from=result, copy_to=out)  # type: ignore[arg-type]

    if result.dtype != result_dtype and result_dtype is not None:
        result = prims.convert_element_type(result, result_dtype)

    return result


# Saves Python all
py_all = all


@register_decomposition(torch.ops.aten.all)
@out_wrapper()
def all(
    a: TensorLikeType,
    dim: Optional[DimsType] = None,
    keepdim: bool = False,
) -> TensorLikeType:
    # Computes nelem
    if isinstance(dim, int):
        dim = (dim,)  # type: ignore[assignment]
    dims = utils.reduction_dims(a.shape, dim)  # type: ignore[arg-type]
    nelem = 1 if a.ndim == 0 else reduce(operator.mul, (a.shape[i] for i in dims), 1)

    a_ = _maybe_convert_to_dtype(a, torch.bool)
    result = eq(sum(a_, dim=dim, keepdim=keepdim), nelem)  # type: ignore[arg-type]

    # Preserves uint8 -- probably a legacy mask thing
    if a.dtype is torch.uint8:
        return prims.convert_element_type(result, torch.uint8)

    return result


@register_decomposition(torch.ops.aten.any)
@out_wrapper()
def any(
    a: TensorLikeType,
    dim: Optional[DimsType] = None,
    keepdim: bool = False,
) -> TensorLikeType:
    a_ = _maybe_convert_to_dtype(a, torch.bool)
    result = ne(sum(a_, dim=dim, keepdim=keepdim), False)  # type: ignore[arg-type]

    # Preserves uint8 -- probably a legacy mask thing
    if a.dtype is torch.uint8:
        return prims.convert_element_type(result, torch.uint8)

    return result


@register_decomposition(torch.ops.aten.sum)
def sum(
    a: TensorLikeType,
    dim: Union[Optional[int], Optional[List[int]]] = None,
    keepdim: bool = False,
    *,
    dtype=None,
    out: Optional[Tensor] = None,
) -> TensorLikeType:
    if dtype is None:
        if utils.is_boolean_dtype(a.dtype) or utils.is_integer_dtype(a.dtype):
            dtype = torch.int64
        else:
            dtype = a.dtype
    # reduces over all dimensions if dim=() is passed
    if dim == () or dim == []:
        dim = None
    return _reduction(
        a,
        prims.sum,
        dims=dim,
        keepdims=keepdim,
        dtype=dtype,
        out=out,
        output_dtype_kind=REDUCTION_OUTPUT_TYPE_KIND.SAME,
    )


@register_decomposition(torch.ops.aten.prod)
def prod(
    a: TensorLikeType,
    dim: Union[Optional[int], Optional[List[int]]] = None,
    keepdim: bool = False,
    *,
    dtype=None,
    out: Optional[Tensor] = None,
) -> TensorLikeType:
    if dtype is None:
        if utils.is_boolean_dtype(a.dtype) or utils.is_integer_dtype(a.dtype):
            dtype = torch.int64
        else:
            dtype = a.dtype
    # reduces over all dimensions if dim=() is passed
    if dim == () or dim == []:
        dim = None
    return _reduction(
        a,
        prims.prod,
        dims=dim,
        keepdims=keepdim,
        dtype=dtype,
        out=out,
        output_dtype_kind=REDUCTION_OUTPUT_TYPE_KIND.SAME,
    )


@register_decomposition(torch.ops.aten.amin)
def amin(
    a: TensorLikeType,
    dim: Union[Optional[int], Optional[List[int]]] = None,
    keepdim: bool = False,
    *,
    out: Optional[Tensor] = None,
) -> TensorLikeType:
    # reduces over all dimensions if dim=() is passed
    if dim == () or dim == []:
        dim = None

    return _reduction(
        a,
        prims.amin,
        dims=dim,
        keepdims=keepdim,
        dtype=None,
        out=out,
        has_identity=False,
        output_dtype_kind=REDUCTION_OUTPUT_TYPE_KIND.SAME,
    )


@register_decomposition(torch.ops.aten.amax)
def amax(
    a: TensorLikeType,
    dim: Optional[DimsType] = None,
    keepdim: bool = False,
    *,
    out: Optional[Tensor] = None,
) -> TensorLikeType:
    # reduces over all dimensions if dim=() is passed
    if dim == () or dim == []:
        dim = None

    return _reduction(
        a,
        prims.amax,
        dims=dim,
        keepdims=keepdim,
        dtype=None,
        out=out,
        has_identity=False,
        output_dtype_kind=REDUCTION_OUTPUT_TYPE_KIND.SAME,
    )


def _set_correction(
    unbiased: Optional[bool] = None,
    correction: Optional[int] = None,
):
    if correction is not None and unbiased is not None:
        raise RuntimeError("cannot specify both correction and unbiased arguments")
    elif correction is None and unbiased is None:
        correction = 1
    elif correction is None and unbiased is not None:
        correction = 0 if unbiased is False else 1
    if not isinstance(correction, int):
        raise ValueError("correction argument should be integer")
    if correction < 0:
        raise ValueError("correction argument should be non-negative")
    return correction


@out_wrapper()
def var(
    a: TensorLikeType,
    dim: Optional[DimsType] = None,
    unbiased: Optional[bool] = None,
    keepdim: bool = False,
    *,
    correction: Optional[int] = None,
) -> TensorLikeType:
    correction = _set_correction(unbiased, correction)
    # reduces over all dimensions if dim=() is passed
    if dim == () or dim == []:
        dim = None

    result = _reduction(
        a,
        partial(prims.var, correction=correction),
        dims=dim,
        keepdims=keepdim,
        dtype=None,
        out=None,
        has_identity=True,
        output_dtype_kind=REDUCTION_OUTPUT_TYPE_KIND.COMPLEX_TO_FLOAT,
    )
    return result


@out_wrapper()
def std(
    a: TensorLikeType,
    dim: Union[Optional[int], Optional[List[int]]] = None,
    unbiased: Optional[bool] = None,
    keepdim: bool = False,
    *,
    correction: Optional[int] = None,
) -> TensorLikeType:
    correction = _set_correction(unbiased, correction)
    # reduces over all dimensions if dim=() is passed
    if dim == () or dim == []:
        dim = None

    opmath_dtype, dtype = utils.reduction_dtypes(
        a, REDUCTION_OUTPUT_TYPE_KIND.COMPLEX_TO_FLOAT
    )

    result = _reduction(
        a,
        partial(prims.var, correction=correction),
        dims=dim,
        keepdims=keepdim,
        dtype=opmath_dtype,
        out=None,
        has_identity=True,
        output_dtype_kind=REDUCTION_OUTPUT_TYPE_KIND.COMPLEX_TO_FLOAT,
    )
    result = sqrt(result)
    return _maybe_convert_to_dtype(result, dtype)  # type: ignore[return-value,arg-type]


@register_decomposition(torch.ops.aten.mean)
def mean(
    a: TensorLikeType,
    dim: Optional[DimsType] = None,
    keepdim: bool = False,
    *,
    dtype=None,
    out=None,
) -> TensorLikeType:
    # reduces over all dimensions if dim=() is passed
    if dim == () or dim == []:
        dim = None
    if dtype is None:
        dtype = a.dtype
    # can't use out wrapper because of this argument
    if out is not None and out.dtype != dtype:
        raise RuntimeError("expected out dtype and dtype to match")
    result = _reduction(
        a,
        prims.sum,
        dims=dim,
        keepdims=keepdim,
        dtype=dtype,
        out=None,
        output_dtype_kind=REDUCTION_OUTPUT_TYPE_KIND.KEEP_PROMOTED_TYPE,
    )
    if utils.is_integer_dtype(dtype):
        raise RuntimeError("result type should be floating point or complex")
    if isinstance(dim, int):
        dim = (dim,)  # type: ignore[assignment]
    dims = utils.reduction_dims(a.shape, dim)  # type: ignore[arg-type]
    nelem = 1 if a.ndim == 0 else reduce(operator.mul, (a.shape[i] for i in dims), 1)
    result = true_divide(result, nelem)
    result_dtype = a.dtype if dtype is None else dtype
    result = _maybe_convert_to_dtype(result, result_dtype)  # type: ignore[assignment]
    if out is not None:
        assert isinstance(out, TensorLike)
        out = _maybe_resize_out(out, result.shape)
        return _safe_copy_out(copy_from=result, copy_to=out)  # type: ignore[arg-type]
    return result


@register_decomposition(torch.ops.aten.std_mean.correction)
def std_mean(
    a: TensorLikeType,
    dim: Union[Optional[int], Optional[List[int]]] = None,
    unbiased: Optional[bool] = None,
    keepdim: bool = False,
    *,
    correction: Optional[int] = None,
):
    s = std(a, dim, unbiased, keepdim, correction=correction)
    m = mean(a, dim, keepdim)
    return s, m


@register_decomposition(torch.ops.aten.var_mean)
def var_mean(
    a: TensorLikeType,
    dim: Optional[DimsType] = None,
    unbiased: Optional[bool] = None,
    keepdim: bool = False,
    *,
    correction: Optional[int] = None,
):
    v = var(a, dim, unbiased, keepdim, correction=correction)
    m = mean(a, dim, keepdim)
    return v, m


@register_decomposition(torch.ops.aten.addr)
@out_wrapper()
@elementwise_type_promotion_wrapper(
    type_promoting_args=("self", "vec1", "vec2"),
    type_promotion_kind=ELEMENTWISE_TYPE_PROMOTION_KIND.DEFAULT,
)
def addr(
    self: TensorLikeType,
    vec1: TensorLikeType,
    vec2: TensorLikeType,
    beta: NumberType = 1,
    alpha: NumberType = 1,
) -> TensorLikeType:
    check(
        vec1.ndim == 1,
        lambda: f"addr: Expected 1-D argument vec1, but got {vec1.ndim}-D",
    )
    check(
        vec2.ndim == 1,
        lambda: f"addr: Expected 1-D argument vec2, but got {vec2.ndim}-D",
    )
    self = self.expand(vec1.shape[0], vec2.shape[0])
    if utils.is_boolean_dtype(self.dtype):
        # Integers are accepted for booleans
        check(
            is_weakly_lesser_type(type(beta), int),
            lambda: f"expected bool/int beta but got {type(beta)}",
        )
        check(
            is_weakly_lesser_type(type(alpha), int),
            lambda: f"expected bool/int alpha but got {type(beta)}",
        )
        if not beta:
            return torch.outer(vec1, vec2) if alpha else torch.full_like(self, False)
        else:
            return torch.logical_or(
                self,
                torch.outer(vec1, vec2) if alpha else torch.full_like(self, False),
            )
    else:
        check(
            is_weakly_lesser_type(type(beta), dtype_to_type(self.dtype)),
            lambda: f"cannot safely convert {type(beta)} to {self.dtype}",
        )
        check(
            is_weakly_lesser_type(type(alpha), dtype_to_type(self.dtype)),
            lambda: f"cannot safely convert {type(alpha)} to {self.dtype}",
        )
        if beta == 0:
            # This means NaNs from self are dropped if beta is zero
            return alpha * torch.outer(vec1, vec2)
        else:
            return beta * self + alpha * torch.outer(vec1, vec2)


# CompositeImplicitAutograd - don't register decomp
def atleast_1d(
    arg: Union[TensorLikeType, Sequence[TensorLikeType]], *args: TensorLikeType
) -> Union[TensorLikeType, Tuple[TensorLikeType, ...]]:
    """Reference implementation of :func:`torch.atleast_1d`."""
    if not args and isinstance(arg, collections.abc.Sequence):
        args_ = arg
    else:
        assert not isinstance(arg, collections.abc.Sequence)
        args_ = (arg,) + args
    res = tuple(a if a.ndim >= 1 else unsqueeze(a, 0) for a in args_)
    return res if len(res) > 1 else res[0]


# Helper function with assert to avoid MyPy error
# of incompatible type passed to unsqueeze
def _unsqueeze_atleast(
    at_least_fn: Callable, dim: int, arg: TensorLikeType
) -> TensorLikeType:
    arg_ = at_least_fn(arg)
    assert isinstance(arg_, TensorLike)
    return unsqueeze(arg_, dim)


# CompositeImplicitAutograd - don't register decomp
def atleast_2d(
    arg: Union[TensorLikeType, Sequence[TensorLikeType]], *args: TensorLikeType
) -> Union[TensorLikeType, Tuple[TensorLikeType, ...]]:
    """Reference implementation of :func:`torch.atleast_2d`."""
    if not args and isinstance(arg, collections.abc.Sequence):
        args_ = arg
    else:
        assert not isinstance(arg, collections.abc.Sequence)
        args_ = (arg,) + args
    unsqueeze_atleast_1d = partial(_unsqueeze_atleast, atleast_1d, 0)
    res = tuple(a if a.ndim >= 2 else unsqueeze_atleast_1d(a) for a in args_)
    return res if len(res) > 1 else res[0]


# CompositeImplicitAutograd - don't register decomp
def atleast_3d(
    arg: Union[TensorLikeType, Sequence[TensorLikeType]], *args: TensorLikeType
) -> Union[TensorLikeType, Tuple[TensorLikeType, ...]]:
    """Reference implementation of :func:`torch.atleast_3d`."""
    if not args and isinstance(arg, collections.abc.Sequence):
        args_ = arg
    else:
        assert not isinstance(arg, collections.abc.Sequence)
        args_ = (arg,) + args
    unsqueeze_atleast_2d = partial(_unsqueeze_atleast, atleast_2d, -1)
    res = tuple(a if a.ndim >= 3 else unsqueeze_atleast_2d(a) for a in args_)
    return res if len(res) > 1 else res[0]


def as_strided(
    a: TensorLikeType, size: ShapeType, stride: StrideType, storage_offset: int = 0
) -> TensorLikeType:
    return prims.as_strided(a, size, stride, storage_offset)


def broadcast_shapes(*shapes) -> ShapeType:
    return torch.Size(_broadcast_shapes(*shapes))


def broadcast_tensors(*tensors) -> List[TensorLikeType]:
    return list(_maybe_broadcast(*tensors, preserve_cpu_scalar_tensors=False))


# CompositeImplicitAutograd - don't register decomp
def broadcast_to(a: TensorLikeType, size: ShapeType) -> TensorLikeType:
    start = len(size) - len(a.shape)
    dims = tuple(range(start, len(a.shape) + start))
    return prims.broadcast_in_dim(a, size, dims)


@register_decomposition(torch.ops.aten.cat)
@out_wrapper()
@elementwise_type_promotion_wrapper(
    type_promoting_args=("tensors",),
    type_promotion_kind=ELEMENTWISE_TYPE_PROMOTION_KIND.NO_OPMATH,
)
def cat(tensors: TensorSequenceType, dim: int = 0) -> TensorLikeType:
    if len(tensors) == 0:
        msg = "cat expects at least one tensor, but received zero!"
        raise ValueError(msg)

    for tensor in tensors:
        assert isinstance(tensor, TensorLike)

    utils.check_same_device(*tensors, allow_cpu_scalar_tensors=False)

    dim = utils.canonicalize_dim(tensors[0].ndim, dim)
    utils.validate_idx(tensors[0].ndim, dim)

    # Filters tensors with one dimension of length zero
    filtered = tuple(x for x in tensors if not (x.ndim == 1 and x.numel() == 0))
    if len(filtered) == 0:
        t = tensors[0]

        # TODO: fix this to work with meta tensors
        try:
            requires_grad = any(x.requires_grad for x in tensors)
        except Exception:
            requires_grad = False

        return empty((0,), dtype=t.dtype, device=t.device, requires_grad=requires_grad)

    return prims.cat(filtered, dim)


# CompositeImplicitAutograd - don't register decomp
@out_wrapper()
def column_stack(tensors: TensorSequenceType) -> TensorLikeType:
    aligned_tensors = tuple(
        x if x.ndim > 1 else prims.expand_dims(x, list(range(x.ndim, 2)))
        for x in tensors
    )
    return cat(aligned_tensors, 1)


<<<<<<< HEAD
def conj(input: TensorLikeType) -> TensorLikeType:
    if not input.dtype.is_complex:
        return input
    if input.is_sparse:
        return prims.conj_physical(input)
    return prims.conj(input)
=======
def contiguous(
    a: Tensor, *, memory_format: torch.memory_format = torch.contiguous_format
) -> Tensor:
    check(
        memory_format != torch.preserve_format,
        lambda: "preserve memory format is unsupported by the contiguous operator",
    )

    if utils.is_contiguous_for_memory_format(a, memory_format=memory_format):
        return a

    return torch.clone(a, memory_format=memory_format)
>>>>>>> 8c5512c9


@out_wrapper()
def dstack(tensors: TensorSequenceType) -> TensorLikeType:
    check(len(tensors) > 0, lambda: "dstack expects a non-empty TensorList")
    aligned_tensors = atleast_3d(*tensors)
    return cat(aligned_tensors, 2)


@register_decomposition(torch.ops.aten.expand)
def expand(a: Tensor, *shape) -> Tensor:
    # NOTE: cannot use utils.extract_shape_from_varargs here
    # because that also validates the shape, but the shape
    # given to expand may be "invalid"
    if len(shape) == 1 and isinstance(shape[0], Sequence):
        shape = tuple(shape[0])

    check(
        len(shape) >= len(a.shape),
        lambda: "expand: the requested shape has too few dimensions!",
    )

    offset = len(shape) - len(a.shape)
    shape_ = list(shape)
    for idx, x in enumerate(a.shape):
        offset_idx = idx + offset
        requested_length = shape[offset_idx]
        check(
            requested_length == x or x == 1 or requested_length == -1,
            lambda: f"expand: attempting to expand a dimension of length {x}!",
        )

        shape_[offset_idx] = requested_length if requested_length != -1 else x

    # At this point shape must be valid
    utils.validate_shape(shape_)

    return prims.broadcast_in_dim(
        a, shape_, tuple(range(offset, len(a.shape) + offset))
    )


def chunk(a: TensorLikeType, chunks: int, dim: int = 0) -> Tuple[TensorLikeType, ...]:
    if chunks <= 0:
        msg = "Expected at least one chunk, but got {0}!".format(chunks)
        raise ValueError(msg)

    dim = utils.canonicalize_dim(a.ndim, dim)
    length = a.shape[dim]
    chunk_size = math.ceil(length / chunks)
    full_chunks = math.floor(length / chunk_size)
    tail_chunk_size = length % chunk_size

    result = []
    for i in range(full_chunks):
        result.append(narrow(a, dim, i * chunk_size, chunk_size))

    if tail_chunk_size != 0:
        result.append(narrow(a, dim, full_chunks * chunk_size, tail_chunk_size))

    return tuple(result)


# Note: flatten, unlike prim.collapse and prim.collapse_view has an inclusive end_dim
# Note: flatten, unlike other shape operators, returns the input tensor on a no-op (unless
# a 0D tensor is flattened, in which case it's returned in 1D)
# CompositeImplicitAutograd - don't register decomp
def flatten(a: TensorLikeType, start_dim: int = 0, end_dim: int = -1) -> TensorLikeType:
    start_dim = utils.canonicalize_dim(a.ndim, start_dim)
    end_dim = utils.canonicalize_dim(a.ndim, end_dim)

    # Short-circuits on no-op
    if start_dim == end_dim and a.ndim != 0:
        return a

    # Tries to take a view
    # TODO: we could look at directing collapse_view to skip its meta function here (unsafe_collapse_view)
    new_shape, new_strides = prims._collapse_view_helper(a, start_dim, end_dim + 1)
    if new_shape is not None:
        return prims.collapse_view(a, start_dim, end_dim + 1)

    # Makes a copy if it can't make a view
    return prims.collapse(a, start_dim, end_dim + 1)


@register_decomposition(torch.ops.aten.flip)
def flip(a: TensorLikeType, dims: DimsSequenceType) -> TensorLikeType:
    if not isinstance(dims, tuple) and not isinstance(dims, list):
        raise ValueError("dims has to be a sequence of ints")
    dims = utils.canonicalize_dims(a.ndim, dims)  # type: ignore[assignment]
    utils.validate_no_repeating_dims(dims)
    return prims.rev(a, dims)


# CompositeImplicitAutograd - don't register decomp
def fliplr(a: TensorLikeType) -> TensorLikeType:
    if a.ndim < 2:
        raise RuntimeError("Input must be >= 2-d.")

    return flip(a, (1,))


# CompositeImplicitAutograd - don't register decomp
def flipud(a: TensorLikeType) -> TensorLikeType:
    if a.ndim < 1:
        raise RuntimeError("Input must be >= 1-d.")

    return flip(a, (0,))


# CompositeImplicitAutograd - don't register decomp
def narrow(a: TensorLikeType, dim: int, start: int, length: int) -> TensorLikeType:
    dim = utils.canonicalize_dim(a.ndim, dim)
    return prims.slice_in_dim(a, start, start + length, axis=dim)


def _normalize(
    a: Tensor, norm_dims: DimsType, eps: float
) -> Tuple[Tensor, Tensor, Tensor]:
    """Computes mean and 1/std of a tensor along norm_dims.

    Used as a helper function for normalization layers.

    Args:
        a (Tensor): input tensor
        norm_dims (DimsType): dimensions to normalize over
        eps (float): epsilon for numerical stability

    Returns:
        out (Tensor): normalized tensor.
        mean (Tensor): mean of the tensor along norm_dims.
        rstd (Tensor): 1/std of the tensor along norm_dims.
    """
    computation_dtype = utils.get_computation_dtype(a.dtype)
    a_acc = _maybe_convert_to_dtype(a, computation_dtype)
    assert isinstance(a_acc, TensorLike)  # to avoid mypy error for var_mean
    biased_var, mean = var_mean(a_acc, dim=norm_dims, unbiased=False, keepdim=True)
    rstd = torch.rsqrt(biased_var + eps)
    out = (a - mean) * rstd
    return out, mean, rstd


@register_decomposition(torch.ops.aten.native_layer_norm)
def native_layer_norm(
    input: Tensor,
    normalized_shape: ShapeType,
    weight: Optional[Tensor],
    bias: Optional[Tensor],
    eps: float,
) -> Tuple[Tensor, Tensor, Tensor]:
    normalized_ndim = len(normalized_shape)
    utils.check(
        normalized_ndim >= 1,
        lambda: "Expected normalized_shape to be at least 1-dimensional, i.e., "
        + "containing at least one element, but got normalized_shape = "
        + str(normalized_shape),
    )
    # torch.Size([1, 2, 3]) == [1, 2, 3] evaluates to False
    # while torch.Size([1, 2, 3]) == (1, 2, 3) is True
    # therefore we use tuple(normalized_shape)
    utils.check(
        weight is None or weight.shape == tuple(normalized_shape),
        lambda: "Expected weight to be of same shape as normalized_shape, but got "
        + "weight of shape "
        + str(weight.shape)  # type: ignore[union-attr]
        + " and normalized_shape = "
        + str(normalized_shape),
    )
    utils.check(
        bias is None or bias.shape == tuple(normalized_shape),
        lambda: "Expected bias to be of same shape as normalized_shape, but got "
        + "bias of shape "
        + str(bias.shape)  # type: ignore[union-attr]
        + " and normalized_shape = "
        + str(normalized_shape),
    )
    utils.check(
        input.ndim >= normalized_ndim
        and input.shape[(input.ndim - normalized_ndim) :] == tuple(normalized_shape),
        lambda: "Given normalized_shape="
        + str(normalized_shape)
        + ", expected input with shape "
        + str(normalized_shape)
        + ", but got input of size "
        + str(input.shape),
    )
    axis = input.ndim - normalized_ndim
    reduction_dims = list(range(axis, input.ndim))
    out, mean, rstd = _normalize(input, reduction_dims, eps)
    if weight is None and bias is not None:
        out = out + bias
    elif weight is not None and bias is None:
        out = out * weight
    elif weight is not None and bias is not None:
        out = out * weight + bias
    out = prims.convert_element_type(out, input.dtype)
    if input.device.type == "cpu":
        mean = prims.convert_element_type(mean, input.dtype)
        rstd = prims.convert_element_type(rstd, input.dtype)
    return (out, mean, rstd)


# TODO: Adding this as a meta function causes functorch tests to fail when compiled with debug mode.
# test/test_eager_transforms.py::TestFunctionalizeCPU::test_functionalize_fx_transpose_simple_cpu
@register_decomposition(torch.ops.aten.permute, disable_meta=True)
def permute(a: TensorLikeType, dims: DimsSequenceType) -> TensorLikeType:
    _permutation = utils.canonicalize_dims(a.ndim, dims)
    return prims.transpose(a, _permutation)


def _reshape_view_helper(
    a: TensorLikeType, shape: ShapeType, *, allow_copy: bool
) -> TensorLikeType:
    # NOTE: Reshape may be given a shape with a -1 length
    # This indicates that the dimension's length should be inferred
    # Creates a valid shape

    for idx in range(len(shape)):
        if shape[idx] == -1:
            # Verifies there's only one dimension of length -1 in the shape
            if shape.count(-1) > 1:
                msg = "Can only infer the length of one dimension, but got shape {0}!".format(
                    str(shape)
                )
                raise ValueError(msg)

            # TODO: improve error message
            if a.numel() > 0:
                length = reduce(
                    operator.floordiv, (x for x in shape if x != -1), a.numel()
                )
            else:
                msg = "Cannot reshape a tensor of zero elements into shape {0} because the unspecified length is ambiguous!".format(
                    str(shape)
                )
                raise ValueError(msg)

            shape = list(shape)
            shape[idx] = length
            break

    # Short-circuits if shape is the same
    utils.validate_shape(shape)
    if tuple(a.shape) == tuple(shape):
        return prims.view_of(a)

    numel = reduce(operator.mul, shape) if len(shape) > 0 else 1
    if a.numel() != numel:
        msg = "Attempting to reshape a tensor with shape {0} and {1} elements to a shape {2} with {3} elements!".format(
            str(a.shape), a.numel(), str(shape), numel
        )
        raise ValueError(msg)

    # Special-cases tensors with no elements
    if a.numel() == 0:
        return as_strided(a, shape, utils.make_contiguous_strides_for(shape))

    # Special-cases reshaping zero dim tensors
    if a.ndim == 0:
        _a = a
        for length in shape:
            assert length == 1
            _a = unsqueeze(_a, -1)
        return _a

    # Special-cases reshaping to zero dim tensors
    if len(shape) == 0:
        _a = a
        for length in a.shape:
            assert length == 1
            _a = squeeze(_a, -1)
        return _a

    # Handles general case: a 1+D tensor reshaped into a distinct 1+D shape

    # NOTE [Reshape Algorithm]
    # This algorithm works by attempting to greedily construct the desired dimensions in
    # the output shape, left to right. It does this by, conceptually, accumulating
    # dimensions of the original tensor, also left to right, until the dimension
    # can be constructed using prims.split_dim.
    # The algorithm also has special handling for tail squeezes/unsqueezes, like
    # if a reshape from (5, 5) to (5, 5, 1) or vice versa.
    #
    # This algorithm does not flatten the original tensor and then split dims as appropriate
    # because that would create copies more often than this algorithm. flatten is the only
    # operation below which can create a view or a copy, and while it prefers creating
    # views it may sometimes create a copy if the tensor's strides do not permit a view.
    # As a result, this algorithm tries to minimize flattening.
    #
    # Note that a better version of this algorithm may exist. Regions which could be
    # flattened without creating a copy can be identified in advance, and that might
    # allow fewer flatten calls or faster short-circuiting to make a copy.
    idx = 0
    a_ = a
    for length in shape:
        # Handles tail unsqueezes
        if idx >= a_.ndim:
            assert length == 1
            last_dim = a_.ndim - 1
            # NOTE: using split_dim instead of unsqueeze may seem silly here,
            # but it's necessary to get the strides correct
            a_ = prims.split_dim(a_, last_dim, a_.shape[last_dim])
            idx = idx + 1
            continue

        # Skips dimensions that are already the correct length
        if length == a_.shape[idx]:
            idx = idx + 1
            continue

        # Gathers enough original dimensions such that this new dimension can be created
        # Note that this accumulation will terminate because we've verified a and the shape
        # specify the same number of elements above
        accum = a_.shape[idx]
        end = idx
        while accum % length != 0:
            end = end + 1
            accum = accum * a_.shape[end]
        if end != idx:
            # NOTE: in this case multiple dimensions must be flatten to create the desired dimension
            # This flattening is why reshape sometimes creates a copy -- because flattening
            # may return a view of a copy

            # Checks if collapse can be a view and short-circuits to copying reshape if it can't
            new_shape, new_strides = prims._collapse_view_helper(a_, idx, end + 1)
            if new_shape is None:
                if allow_copy:
                    return prims.reshape(a, shape)

                msg = "Cannot view a tensor with shape {0} and strides {1} as a tensor with shape {2}!".format(
                    a.shape, a.stride(), shape
                )
                raise ValueError(msg)

            a_ = flatten(a_, idx, end)

        # Splits the (possibly flattened) dimension to create the desired dim length
        if accum != length:
            a_ = prims.split_dim(a_, idx, length)

        idx = idx + 1

    # Squeezes tail
    while idx < a_.ndim:
        assert a_.shape[idx] == 1
        a_ = squeeze(a_, idx)

    return a_


# TODO: Turn this into a decomposition (currently fails on reshape meta tests)
# CompositeImplicitAutograd - don't register decomp
def reshape(a: TensorLikeType, shape: ShapeType) -> TensorLikeType:
    return _reshape_view_helper(a, shape, allow_copy=True)


@register_decomposition(torch.ops.aten.roll)
def roll(
    a: TensorLikeType, shifts: DimsType, dims: DimsType = tuple()
) -> TensorLikeType:
    """Reference implementation of :func:`torch.roll`."""
    dims = utils.canonicalize_dims(a.ndim, dims)
    # ATen specifies int[1] type for shifts and dims which expands integers to tuples of length 1
    if not isinstance(shifts, Iterable):
        shifts = (shifts,)
    if not isinstance(dims, Iterable):
        dims = (dims,)

    # Avoid modulo by zero
    if a.numel() == 0:
        # Keeping this as ref for now as FakeTensor runs into some issues with complex tensors
        return clone(a)

    len_shifts = len(shifts)
    len_dims = len(dims)
    if len_shifts != 1 or len_dims != 1:
        if len_shifts == 0:
            raise RuntimeError("`shifts` required")
        # Takes care of the case when dims is not specified (default)
        # By default, the tensor is flattened before shifting, after which the original shape is restored
        if len_dims == 0 and len_shifts == 1:
            return torch.roll(torch.flatten(a), shifts, 0).view(a.shape)
        if len_shifts != len_dims:
            raise RuntimeError(
                f"shifts and dimensions must align. shifts: {len_shifts}, dims: {len_dims}"
            )
        assert len_dims > 1
        tail_shifts = shifts[1:]
        tail_dims = dims[1:]
        first_dim_rolled = torch.roll(a, shifts[0], dims[0])
        return torch.roll(first_dim_rolled, tail_shifts, tail_dims)

    # This path is taken when only one dimension is rolled
    # For example to get `first_dim_rolled` above
    dim = dims[0]
    size = a.shape[dim]
    start = (size - shifts[0]) % size
    t0 = torch.narrow(a, dim, start, size - start)
    t1 = torch.narrow(a, dim, 0, start)
    return torch.cat((t0, t1), dim)


@register_decomposition(torch.ops.aten.rot90)
def rot90(
    a: TensorLikeType, k: int = 1, dims: DimsSequenceType = (0, 1)
) -> TensorLikeType:
    """Reference implementation of :func:`torch.rot90`."""
    dims_ = utils.canonicalize_dims(a.ndim, dims)
    # Required to silence MyPy errors
    assert isinstance(dims_, (tuple, list))
    dims = dims_
    if len(dims) != 2:
        raise RuntimeError(
            f"expected total rotation dims == 2, but got dims = {len(dims)}"
        )
    if a.ndim < 2:
        raise RuntimeError(f"expected total dims >= 2, but got total dims = {a.ndim}")
    if dims[0] == dims[1]:
        raise RuntimeError(
            f"expected rotation dims to be different, but got dim0 = {dims[0]} and dim1 = {dims[1]}"
        )
    k = k % 4  # Rotation direction is from the second towards the first axis for k < 0
    if k == 1:
        return torch.transpose(torch.flip(a, (dims[1],)), dims[0], dims[1])
    elif k == 2:
        return torch.flip(a, dims)
    elif k == 3:
        return torch.transpose(torch.flip(a, (dims[0],)), dims[0], dims[1])
    else:
        return clone(a)


def _check_stack_inputs(tensors: TensorSequenceType) -> None:
    entry_shape = tensors[0].shape
    for i in range(1, len(tensors)):
        assert tensors[i].shape == entry_shape, (
            f"stack expects each tensor to be equal size, but got {entry_shape} at entry 0"
            f"and {tensors[i].shape} at entry {i}"
        )


@register_decomposition(torch.ops.aten.stack)
@out_wrapper()
def stack(tensors: TensorSequenceType, dim: int = 0) -> TensorLikeType:
    assert len(tensors) > 0, "stack expects a non-empty TensorList"
    wrapped_dim = utils.canonicalize_dim(tensors[0].ndim + 1, dim)
    # Refs need sparse support to check other condition
    if wrapped_dim < tensors[0].ndim:  # and not tensors[0].is_sparse:
        _check_stack_inputs(tensors)
        result_sizes = list(tensors[0].shape)
        result_sizes.insert(wrapped_dim, len(tensors))
        out = torch.cat(tensors, wrapped_dim)
        return out.view(result_sizes)

    # If dim == tensors[0].ndim, view cannot efficiently handle it
    return torch.cat([t.unsqueeze(wrapped_dim) for t in tensors], dim)


@out_wrapper()
def softmax(
    a: TensorLikeType,
    dim: int,
    *,
    dtype: Optional[torch.dtype] = None,
) -> TensorLikeType:
    result_dtype = dtype or a.dtype
    computation_dtype = utils.get_computation_dtype(a.dtype)
    a_ = _maybe_convert_to_dtype(a, computation_dtype)
    assert isinstance(a_, TensorLike)  # to avoid MyPy error for amax
    a_max = amax(a_, dim, keepdim=True)
    a_exp = exp(a_ - a_max)
    return _maybe_convert_to_dtype(
        true_divide(a_exp, sum(a_exp, dim, keepdim=True)), result_dtype
    )  # type: ignore[return-value]


# CompositeImplicitAutograd - don't register decomp
@out_wrapper()
def hstack(tensors: TensorSequenceType) -> TensorLikeType:
    check(len(tensors) > 0, lambda: "hstack expects a non-empty TensorList")
    aligned_tensors = atleast_1d(*tensors)
    if aligned_tensors[0].ndim == 1:
        return cat(aligned_tensors, 0)
    return cat(aligned_tensors, 1)


# CompositeImplicitAutograd - don't register decomp
@out_wrapper()
def vstack(tensors: TensorSequenceType) -> TensorLikeType:
    check(len(tensors) > 0, lambda: "vstack expects a non-empty TensorList")
    aligned_tensors = atleast_2d(*tensors)
    return cat(aligned_tensors, 0)


# Note: although squeeze is documented as having the out= kwarg it doesn't
@register_decomposition(torch.ops.aten.squeeze)
def squeeze(a: TensorLikeType, dim: Optional[int] = None) -> TensorLikeType:
    if dim is not None:
        dim = utils.canonicalize_dim(a.ndim, dim)
        # Short-circuits if the tensor has no dimensions
        if len(a.shape) == 0:
            assert dim == 0
            return prims.view_of(a)

        # Note: squeeze does not modify tensors when the given dim is not a dimension of length 1
        if a.shape[dim] != 1:
            return prims.view_of(a)
        return prims.squeeze(a, (dim,))

    dims = tuple(idx for idx in range(len(a.shape)) if a.shape[idx] == 1)
    return prims.squeeze(a, dims)


# Note: does not work with TensorMetas because of data-dependent control-flow
# CompositeImplicitAutograd - don't register decomp
def tensor_split(
    a: TensorLikeType,
    indices_or_sections: Union[Tensor, DimsType],
    dim: int = 0,
) -> Tuple[TensorLikeType, ...]:
    _dim = utils.canonicalize_dim(a.ndim, dim)
    if a.ndim == 0:
        msg = "tensor_split: received a rank zero tensor, but expected a tensor of rank one or greater!"
        raise ValueError(msg)

    # If indices_or_sections is a tensor, it must be a CPU Long tensor
    if isinstance(indices_or_sections, TensorLike):
        if not indices_or_sections.device.type == "cpu":
            msg = "tensor_split: if indices_or_sections is a tensor it must be on the CPU, but received one on {0}".format(
                indices_or_sections.device
            )
            raise ValueError(msg)
        if indices_or_sections.dtype != torch.long:
            msg = "tensor_split: if indices_or_sections is a tensor it must have long dtype, "
            " but received one with dtype {0}".format(indices_or_sections.dtype)
            raise ValueError(msg)

    # Case 0 -- indices_or_sections is an integer or a scalar tensor n and a is split along dim into n parts of equal-ish length
    if isinstance(indices_or_sections, int) or (
        isinstance(indices_or_sections, TensorLike) and indices_or_sections.ndim == 0
    ):
        sections: int = (
            indices_or_sections  # type: ignore[assignment]
            if isinstance(indices_or_sections, Number)
            else indices_or_sections.item()
        )

        if sections <= 0:
            msg = "tensor_split: number of sections must be greater than 0, but was {0}".format(
                sections
            )
            raise ValueError(msg)

        splits = []
        dim_size = a.shape[_dim]
        min_split_size = math.floor(dim_size / sections)
        num_splits_one_extra = dim_size % sections
        start_idx = 0
        for split_idx in range(sections):
            split_size = (
                min_split_size + 1
                if (split_idx < num_splits_one_extra)
                else min_split_size
            )
            s = prims.slice_in_dim(a, start_idx, start_idx + split_size, axis=_dim)
            splits.append(s)
            start_idx = start_idx + split_size

        return tuple(splits)
    # Case 1 -- indices_or_sections is a sequence of integers or a 1D tensor describing the splits
    else:
        indices = indices_or_sections
        if isinstance(indices_or_sections, TensorLike):
            if indices_or_sections.ndim != 1:
                msg = "tensor_split: non-scalar indices_or_sections tensors must have only one dimension, "
                "but received a tensor with {0} dimensions".format(
                    indices_or_sections.ndim
                )
                raise ValueError(msg)

            indices = indices_or_sections.tolist()

        splits = []
        start_idx = 0
        for x in indices:
            splits.append(prims.slice_in_dim(a, start_idx, x, axis=_dim))
            start_idx = x
        splits.append(prims.slice_in_dim(a, start_idx, a.shape[_dim], axis=_dim))
        return tuple(splits)


# CompositeImplicitAutograd - don't register decomp
def hsplit(
    a: TensorLikeType, indices_or_sections: DimsType
) -> Tuple[TensorLikeType, ...]:
    check(
        a.ndim >= 1,
        lambda: (
            "torch.hsplit requires a tensor with at least 1 dimension, but got a tensor with "
            + str(a.ndim)
            + " dimensions!"
        ),
    )
    dim = 0 if a.ndim == 1 else 1
    if isinstance(indices_or_sections, int):
        split_size = indices_or_sections
        check(
            (split_size != 0 and a.shape[dim] % split_size == 0),
            lambda: (
                "torch.hsplit attempted to split along dimension "
                + str(dim)
                + ", but the size of the dimension "
                + str(a.shape[dim])
                + " is not divisible by the split_size "
                + str(split_size)
                + "!"
            ),
        )
        return tensor_split(a, split_size, dim)

    check(
        isinstance(indices_or_sections, (list, tuple)),
        lambda: (
            "hsplit(): received an invalid combination of arguments. "
            "Expected indices_or_sections to be of type int, list of ints or tuple of ints "
            f"but got type {type(indices_or_sections)}"
        ),
        exc_type=TypeError,
    )

    split_sizes = indices_or_sections
    return tensor_split(a, split_sizes, dim)


# CompositeImplicitAutograd - don't register decomp
def vsplit(
    a: TensorLikeType, indices_or_sections: DimsType
) -> Tuple[TensorLikeType, ...]:
    check(
        a.ndim >= 2,
        lambda: (
            "torch.vsplit requires a tensor with at least 2 dimension, but got a tensor with "
            + str(a.ndim)
            + " dimensions!"
        ),
    )
    if isinstance(indices_or_sections, int):
        split_size = indices_or_sections
        check(
            (split_size != 0 and a.shape[0] % split_size == 0),
            lambda: (
                "torch.vsplit attempted to split along dimension 0 "
                + ", but the size of the dimension "
                + str(a.shape[0])
                + " is not divisible by the split_size "
                + str(split_size)
                + "!"
            ),
        )
        return tensor_split(a, split_size, 0)

    check(
        isinstance(indices_or_sections, (list, tuple)),
        lambda: (
            "vsplit(): received an invalid combination of arguments. "
            "Expected indices_or_sections to be of type int, list of ints or tuple of ints "
            f"but got type {type(indices_or_sections)}"
        ),
        exc_type=TypeError,
    )

    split_sizes = indices_or_sections
    return tensor_split(a, split_sizes, 0)


# CompositeImplicitAutograd - don't register decomp
def dsplit(a: TensorLikeType, sections: DimsType) -> TensorSequenceType:
    if a.ndim < 3:
        raise RuntimeError(
            f"torch.dsplit requires a tensor with at least 3 dimension, but got a tensor with {a.ndim} dimensions!"
        )
    if isinstance(sections, int) and (sections == 0 or a.shape[2] % sections != 0):
        raise RuntimeError(
            "torch._refs.dsplit attempted to split along dimension 2, "
            + f"but the size of the dimension {a.shape[2]} is not divisible by the split_size {sections}!"
        )
    return tensor_split(a, sections, 2)


@register_decomposition(torch.ops.aten.t.default)
def t(a: TensorLikeType):
    # TODO: Add sparse support
    # if a.is_sparse:
    #     sparse_dim = a.sparse_dim()
    #     dense_dim = a.dense_dim()
    #     if not (sparse_dim <= 2 and dense_dim == 0):
    #         raise RuntimeError(
    #             f"t() expects a tensor with <= 2 sparse and 0 dense dimensions, but got {sparse_dim} sparse and"
    #             f"{dense_dim} dense dimensions"
    #         )
    if a.ndim > 2:
        raise RuntimeError(
            f"t() expects a tensor with <= 2 dimensions, but self is {a.ndim}D"
        )
    return torch.transpose(a, 0, 0 if a.ndim < 2 else 1)


def transpose(a: TensorLikeType, dim0: int, dim1: int) -> TensorLikeType:
    _dim0, _dim1 = utils.canonicalize_dims(a.ndim, (dim0, dim1))  # type: ignore[misc]

    if a.ndim <= 1 or dim0 == dim1:
        return prims.view_of(a)

    _permutation = list(range(0, a.ndim))
    _permutation[_dim0] = _dim1
    _permutation[_dim1] = _dim0
    return prims.transpose(a, _permutation)


# Aliases for transpose
swap_axes = transpose


@register_decomposition(torch.ops.aten.unsqueeze)
def unsqueeze(a: TensorLikeType, dim: int) -> TensorLikeType:
    # Note that unsqueeze canonicalizes with rank + 1 because it allows
    # a new innermost dimension to be specified
    dim = utils.canonicalize_dim(a.ndim + 1, dim)
    return prims.expand_dims(a, (dim,))


# TODO: Turn this into a decomposition (currently fails on reshape meta tests)
@register_decomposition(torch.ops.aten.view)
def view(a: TensorLikeType, shape: ShapeType) -> TensorLikeType:
    return _reshape_view_helper(a, shape, allow_copy=False)


# CompositeImplicitAutograd - don't register decomp
def ravel(a: TensorLikeType) -> TensorLikeType:
    return reshape(a, (-1,))


@out_wrapper()
def empty(
    *shape,
    dtype: Optional[torch.dtype] = None,
    device: Optional[torch.device] = None,
    requires_grad: bool = False,
    memory_format: torch.memory_format = torch.contiguous_format,
) -> TensorLikeType:
    check(
        memory_format != torch.preserve_format,
        lambda: "torch.empty: the Preserve memory format is not supported",
    )

    shape = utils.extract_shape_from_varargs(shape)

    if memory_format == torch.contiguous_format:
        strides = utils.make_contiguous_strides_for(shape)
    elif memory_format == torch.channels_last_3d:
        strides = utils.make_channels_last_3d_strides_for(shape)
    else:  # memory_format == torch.channels_last
        check(
            memory_format == torch.channels_last,
            lambda: f"torch.empty: received an unknown memory format {memory_format}!",
        )
        strides = utils.make_channels_last_2d_strides_for(shape)

    return torch.empty_strided(
        shape, strides, dtype=dtype, device=device, requires_grad=requires_grad
    )


# TODO: missing kwargs (e.g. layout)
def empty_like(
    a: TensorLikeType,
    *,
    dtype: Optional[torch.dtype] = None,
    device: Optional[torch.device] = None,
    requires_grad: bool = False,
    memory_format: torch.memory_format = torch.preserve_format,
) -> TensorLikeType:

    dtype = a.dtype if dtype is None else dtype
    device = a.device if device is None else device

    strides: Tuple[int, ...]

    if memory_format != torch.preserve_format:
        return torch.empty(
            a.shape,
            dtype=dtype,
            device=device,
            requires_grad=requires_grad,
            memory_format=memory_format,
        )

    # memory_format == torch.preserve_format
    strides = utils.compute_elementwise_output_strides(a)
    return torch.empty_strided(
        a.shape, strides, dtype=dtype, device=device, requires_grad=requires_grad
    )


# NOTE: for convenience, shape can be a tuple of ints or a tuple containing a tuple of ints
@register_decomposition(torch.ops.aten.empty_strided)
def empty_strided(
    shape: Union[ShapeType, Tuple[ShapeType]],
    strides: StrideType,
    *,
    dtype: Optional[torch.dtype] = None,
    device: Optional[torch.device] = None,
    requires_grad: bool = False,
) -> TensorLikeType:

    shape = utils.extract_shape_from_varargs(shape)
    dtype = torch.get_default_dtype() if dtype is None else dtype
    device = torch.device("cpu") if device is None else device

    return prims.empty_strided(
        shape, strides, dtype=dtype, device=device, requires_grad=requires_grad
    )


# TODO: missing kwargs (e.g. layout)
@out_wrapper()
def full(
    shape: ShapeType,
    fill_value: NumberType,
    *,
    dtype: torch.dtype,
    device: torch.device,
    requires_grad: bool,
) -> TensorLikeType:
    e = empty(shape, dtype=dtype, device=device, requires_grad=requires_grad)
    return fill(e, fill_value)


def full_like(
    a: TensorLikeType,
    fill_value: NumberType,
    *,
    dtype: Optional[torch.dtype] = None,
    device: Optional[torch.device] = None,
    requires_grad: bool = False,
) -> TensorLikeType:
    e = empty_like(a, dtype=dtype, device=device, requires_grad=requires_grad)
    return fill(e, fill_value)


ones = partial(full, fill_value=True)

ones_like = partial(full_like, fill_value=True)


# TODO: missing kwargs (e.g. layout)
def scalar_tensor(
    a: NumberType,
    *,
    dtype: Optional[torch.dtype] = None,
    device: Optional[torch.device] = None,
) -> TensorLikeType:
    dtype = dtype if dtype is not None else utils.type_to_dtype(type(a))
    device = device if device is not None else torch.device("cpu")
    return prims.scalar_tensor(a, dtype=dtype, device=device)


zeros = partial(full, fill_value=False)

zeros_like = partial(full_like, fill_value=False)


@register_decomposition(torch.ops.aten.uniform)
def uniform(
    shape: ShapeType,
    low: Union[bool, int, float] = 0.0,
    high: Union[bool, int, float] = 1.0,
    *,
    dtype: torch.dtype,
    device: DeviceLikeType,
) -> TensorLikeType:
    utils.validate_shape(shape)

    assert isinstance(low, (bool, int, float))
    assert isinstance(high, (bool, int, float))
    low = float(low)
    high = float(high)

    assert isinstance(dtype, torch.dtype)
    device = utils.canonicalize_device(device)

    return prims.uniform(shape, low=low, high=high, dtype=dtype, device=device)


def masked_fill(a: TensorLikeType, mask: TensorLikeType, value: TensorOrNumberLikeType):
    python_type = utils.dtype_to_type(a.dtype)
    if isinstance(value, Number):
        value_type = type(value)
    else:
        # NOTE: Could not use value = item(value) as it resulted in
        # RuntimeError: Cannot cast FakeTensor(cpu) to number
        value_ndim = value.ndim
        check(
            value_ndim == 0,
            lambda: f"only supports a 0-dimensional value tensor, but got tensor with {value_ndim} dimension",
        )
        value_type = utils.dtype_to_type(value.dtype)

    if value_type is complex:
        # only downcasting from complex to lower type is not allowed.
        # We allow casting `value` to lower type for other case
        # Eg. float -> int.
        # Ref: https://github.com/pytorch/pytorch/issues/79195
        check(
            utils.is_weakly_lesser_type(value_type, python_type),
            lambda: f"could not convert to type {python_type} without overflow",
        )

    # Since `where` allows type-promotion,
    # cast value to correct type before passing to `where`
    if isinstance(value, Number):
        return where(mask, python_type(value), a)

    assert isinstance(value, TensorLike)
    return where(mask, prims.to_dtype(value, a.dtype), a)


# TODO: add OpInfo for torch.equal and refs.equal
def equal(a: TensorLikeType, b: TensorLikeType) -> bool:
    utils.check_same_device(a, b, allow_cpu_scalar_tensors=False)
    utils.check_same_dtype(a, b)

    # Shape check
    if a.ndim != b.ndim:
        return False

    for x, y in zip(a.shape, b.shape):
        if x != y:
            return False

    # Short-circuits if there are no elements to validate
    if a.numel() == 0:
        return True

    return item(all(eq(a, b)))  # type: ignore[return-value]


@register_decomposition(torch.ops.aten.trace)
def trace(self: TensorLikeType) -> TensorLikeType:
    utils.check(
        self.ndim == 2, lambda: "expected a matrix, but got tensor with dim {self.ndim}"
    )
    return torch.sum(torch.diag(self, 0))


import torch._refs.nn.functional
import torch._refs.special<|MERGE_RESOLUTION|>--- conflicted
+++ resolved
@@ -190,11 +190,8 @@
     "cat",
     "chunk",
     "column_stack",
-<<<<<<< HEAD
     "conj",
-=======
     "contiguous",
->>>>>>> 8c5512c9
     "dsplit",
     "dstack",
     "expand",
@@ -2078,14 +2075,14 @@
     return cat(aligned_tensors, 1)
 
 
-<<<<<<< HEAD
 def conj(input: TensorLikeType) -> TensorLikeType:
     if not input.dtype.is_complex:
         return input
     if input.is_sparse:
         return prims.conj_physical(input)
     return prims.conj(input)
-=======
+
+
 def contiguous(
     a: Tensor, *, memory_format: torch.memory_format = torch.contiguous_format
 ) -> Tensor:
@@ -2098,7 +2095,6 @@
         return a
 
     return torch.clone(a, memory_format=memory_format)
->>>>>>> 8c5512c9
 
 
 @out_wrapper()
